--- conflicted
+++ resolved
@@ -36,11 +36,8 @@
 import { MatInputModule } from '@angular/material/input';
 import { MatNativeDateModule } from '@angular/material/core';
 import { UserReservationsComponent } from './components/user-reservations/user-reservations.component';
-<<<<<<< HEAD
 import { HostProfileComponent } from './components/host-profile/host-profile.component';
-=======
 import {NotificationComponent} from "./components/notifications/notifications.component";
->>>>>>> 30afd4f7
 
 @NgModule({
   declarations: [
@@ -59,11 +56,8 @@
     CreateAccommodationComponent,
     AccommodationDetailsComponent,
     UserReservationsComponent,
-<<<<<<< HEAD
     HostProfileComponent,
-=======
     NotificationComponent
->>>>>>> 30afd4f7
   ],
   imports: [
     BrowserModule,
