--- conflicted
+++ resolved
@@ -42,7 +42,6 @@
 
   accommodation: Accommodation | null = null;
   appointments!: Appointment[];
-  reservationDates: Date[] = [];
   reservationForm!: FormGroup;
   addAppointmentForm!: FormGroup;
   editAppointmentForm!: FormGroup;
@@ -55,16 +54,12 @@
   sum: number = 0
   hostId: string | undefined;
   selectedAppointment: number | null = null;
-<<<<<<< HEAD
   counter:string = "";
   counterRows: string[] = [];
-=======
-  priceDetails: any[] = [];
->>>>>>> 483fc5b0
 
 
   constructor(private dateAdapter: DateAdapter<Date>,private userService:UserService, private _snackBar: MatSnackBar, private router: Router, private reservationService:ReservationService, private appointmentService:AppointmentService, private fb: FormBuilder,private accommodationService: AccommodationService, private route: ActivatedRoute) {
-    this.dateAdapter.setLocale('en-GB'); 
+    this.dateAdapter.setLocale('en-GB');
   }
 
   get f(): { [key: string]: AbstractControl } {
@@ -192,7 +187,6 @@
 
     this.getAccommodationById();
     this.getAppoitmentsByAccommodation();
-    this.getReservationsByAccommodation();
 
     this.userRole = this.userService.getRoleFromToken();
 
@@ -255,26 +249,6 @@
     }
   }
 
-  getReservationsByAccommodation(): void {
-    const accommodationId = this.route.snapshot.paramMap.get('id');
-    if (accommodationId) {
-      this.reservationService.getReservationsByAccommodation(accommodationId).subscribe(
-        (data: any) => {
-          let reservations:Reservation[] = data;
-          reservations?.forEach(r =>{
-            r.period.forEach(d =>{
-              this.reservationDates.push(d);
-            })
-          })
-          console.log(this.reservationDates);
-        },
-        (error) => {
-          console.error(error);
-        }
-      );
-    }
-  }
-
   onSubmit(){
     this.submitted = true;
 
@@ -432,29 +406,22 @@
       const datesInRange: Date[] = getDatesInRange(startDayValue, endDayValue);
 
       this.sum = 0;
-<<<<<<< HEAD
       this.counter = "";
 
       function formatDateWithoutTime(date: Date): string {
         const year = date.getUTCFullYear();
         const month = (date.getUTCMonth() + 1).toString().padStart(2, '0');
         const day = date.getUTCDate().toString().padStart(2, '0');
-      
+
         return `${day}/${month}/${year}`;
       }
-      
-=======
-
-      const priceDetails: { numberOfDays: number; price: number }[] = [];
-
->>>>>>> 483fc5b0
+
       this.appointments.forEach(appointment => {
         appointment.available.forEach(date => {
-          date = new Date(date);
+          date = new Date(date)
           datesInRange.forEach(reservedDate => {
-            reservedDate = new Date(reservedDate);
+            reservedDate = new Date(reservedDate)
             if (date.toISOString() === reservedDate.toISOString()) {
-<<<<<<< HEAD
               let row = '';
               if (appointment.pricePerGuest !== 0) {
                 this.sum += appointment.pricePerGuest;
@@ -462,32 +429,15 @@
               } else {
                 this.sum += appointment.pricePerAccommodation;
                 row = formatDateWithoutTime(reservedDate) + " = " + appointment.pricePerAccommodation + "€";
-=======
-              const price = appointment.pricePerGuest !== 0
-                ? appointment.pricePerGuest
-                : appointment.pricePerAccommodation;
-
-              this.sum += price;
-
-              // Add or update price detail
-              const index = priceDetails.findIndex(detail => detail.price === price);
-              if (index === -1) {
-                priceDetails.push({ numberOfDays: 1, price });
-              } else {
-                priceDetails[index].numberOfDays++;
->>>>>>> 483fc5b0
               }
               this.counterRows.push(row);
-              
+
             }
           });
         });
       });
 
       console.log('Total price:', this.sum);
-      console.log('Price details:', priceDetails);
-
-      this.priceDetails = priceDetails;
     }
   }
 
