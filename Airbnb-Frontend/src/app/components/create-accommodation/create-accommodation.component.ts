--- conflicted
+++ resolved
@@ -1,4 +1,4 @@
-import { Component, ElementRef, OnInit } from '@angular/core';
+import { Component, OnInit } from '@angular/core';
 import { AbstractControl, FormBuilder, FormGroup, Validators } from '@angular/forms';
 import { Accommodation } from 'src/app/models/accommodation.model';
 import { User } from 'src/app/models/user.model';
@@ -8,15 +8,12 @@
 import { MaxGuestValidator } from 'src/app/services/customValidators';
 import {MatSnackBar} from "@angular/material/snack-bar";
 import {Router} from "@angular/router";
-<<<<<<< HEAD
+import {HttpErrorResponse} from "@angular/common/http";
 import { ViewChild } from '@angular/core';
 import { Appointment } from 'src/app/models/appointment.model';
 import { AppointmentService } from 'src/app/services/appointment.service';
 
 declare var $: any; // Declare jQuery
-=======
-import {HttpErrorResponse} from "@angular/common/http";
->>>>>>> dbb65452
 
 @Component({
   selector: 'app-create-accommodation',
@@ -27,7 +24,7 @@
 
   accommodationForm!: FormGroup;
   responseId: any;
-  
+
   @ViewChild('datapicker') dateInput!: ElementRef;
 
   ngAfterViewInit() {
@@ -89,73 +86,63 @@
         ownerId: '',
       };
 
-<<<<<<< HEAD
-      this.userService.getUser().subscribe(
-        (user: User) => {
-          newAccommodation.ownerId = user.id
-
-          this.accommodationService.createAccommodation(newAccommodation).subscribe(
-            (reponseId:any) => {
-              this.responseId = reponseId.id;
-              console.log('Accommodation created successfully!');
-
-              let elements = document.getElementsByClassName("drp-selected");
-              let dateRange:any;
-              for (var i = 0; i < elements.length; i++) {
-                dateRange = elements[i].textContent;
-                console.log(dateRange);
-              }
-              
-
-              let [start, end] = dateRange!.split(" - ");
-
-              let datesInRange: Date[] = getDatesInRange(start, end);
-              console.log(datesInRange);
-
-              const newAppointment: Appointment = {
-                id:"",
-                available: datesInRange,
-                accommodationId: this.responseId,
-                pricePerGuest: 0,
-                pricePerAccommodation: 0
-              };
-
-              let selectedRadio = getSelectedRadio();
-              console.log(selectedRadio);
-
-              if(selectedRadio === 'Guest price'){
-                newAppointment.pricePerGuest = formValues.price;
-              }else{
-                newAppointment.pricePerAccommodation = formValues.price;
-              }
-
-              this.appointmentService.createAppointment(newAppointment).subscribe(
-                () => {
-          
-                  this.openSnackBar("Accommodation created successfully!", "")
-                  console.log('Appointment created successfully!');
-                  this.router.navigate(['/Main-Page'])
-
-                },
-                (error) => {
-                  this.openSnackBar("Error creating accommodation!", "")
-                  console.error('Error creating appointment:', error);
-                }
-              );
+
+
+      this.accommodationService.createAccommodation(newAccommodation).subscribe(
+        () => {
+
+          let elements = document.getElementsByClassName("drp-selected");
+          let dateRange:any;
+          for (var i = 0; i < elements.length; i++) {
+            dateRange = elements[i].textContent;
+            console.log(dateRange);
+          }
+
+          let [start, end] = dateRange!.split(" - ");
+
+          let datesInRange: Date[] = getDatesInRange(start, end);
+          console.log(datesInRange);
+
+          const newAppointment: Appointment = {
+            id:"",
+            available: datesInRange,
+            accommodationId: "",
+            pricePerGuest: 0,
+            pricePerAccommodation: 0
+          };
+
+          let selectedRadio = getSelectedRadio();
+          console.log(selectedRadio);
+
+          if(selectedRadio === 'Guest price'){
+            newAppointment.pricePerGuest = formValues.price;
+          }else{
+            newAppointment.pricePerAccommodation = formValues.price;
+          }
+
+          this.appointmentService.createAppointment(newAppointment).subscribe(
+            () => {
+
+              this.openSnackBar("Accommodation created successfully!", "")
+              console.log('Appointment created successfully!');
+              this.router.navigate(['/Main-Page'])
 
             },
             (error) => {
-              console.error('Error creating accommodation:', error);
+              this.openSnackBar("Error creating accommodation!", "")
+              console.error('Error creating appointment:', error);
             }
           );
 
-=======
-      this.accommodationService.createAccommodation(newAccommodation).subscribe(
-        () => {
+        },
+        (error) => {
+          console.error('Error creating accommodation:', error);
+        }
+      );
+
           this.openSnackBar("Accommodation created successfully!", "");
           console.log('Accommodation created successfully!');
           this.router.navigate(['/Main-Page']);
->>>>>>> dbb65452
         },
         (error) => {
           console.error('Error creating accommodation:', error);
