--- conflicted
+++ resolved
@@ -50,11 +50,7 @@
       lastName: ['', [Validators.required, Validators.minLength(3), Validators.maxLength(20), Validators.pattern('[-_a-zA-Z]*')]],
       gender: ['', [Validators.required]],
       age: ['', [Validators.required, Validators.min(1), Validators.max(100)]],
-<<<<<<< HEAD
-      residence: ['', [Validators.required, Validators.minLength(3), Validators.maxLength(35), Validators.pattern('[a-zA-Z]*')]],
-=======
       residence: ['', [Validators.required, Validators.minLength(3), Validators.maxLength(35), Validators.pattern('^[a-zA-Z0-9\s,\'-]*')]],
->>>>>>> 6cb921b9
       email: ['', [Validators.required, Validators.email, Validators.minLength(3), Validators.maxLength(35)]],
       username: ['', [Validators.required, Validators.minLength(4), Validators.maxLength(30), Validators.pattern('[-_a-zA-Z0-9]*')]],
       password: ['', [Validators.required, Validators.minLength(11), Validators.maxLength(30), PasswordStrengthValidator()]],
