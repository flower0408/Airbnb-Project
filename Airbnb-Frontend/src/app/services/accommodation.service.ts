--- conflicted
+++ resolved
@@ -14,19 +14,7 @@
 
   createAccommodation(accommodation: Accommodation): Observable<any> {
 
-<<<<<<< HEAD
     return this.http.post<any>(`${environment.baseApiUrl}/${this.url}/`, accommodation);
-=======
-    const token = localStorage.getItem('authToken');
-
-    const headers = new HttpHeaders({
-      'Content-Type': 'application/json',
-      'Authorization': `Bearer ${token}`,
-
-    });
-
-    return this.http.post<any>(`${environment.baseApiUrl}/${this.url}/`, accommodation , {headers});
->>>>>>> 6cb921b9
   }
 
   getAllAccommodations(): Observable<any> {
