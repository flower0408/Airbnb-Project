version: '3.8'

services:

  notification_service:
    image: notification_service
    container_name: notification_service
    build:
      context: .
      dockerfile: ./notification_service/Dockerfile
    restart: always
    ports:
      - ${NOTIFICATION_SERVICE_PORT}:${NOTIFICATION_SERVICE_PORT}
    environment:
      NOTIFICATION_DB_HOST: ${NOTIFICATION_DB_HOST}
      NOTIFICATION_DB_PORT: ${NOTIFICATION_DB_PORT}
      NOTIFICATION_SERVICE_PORT: ${NOTIFICATION_SERVICE_PORT}
      USER_SERVICE_HOST: ${USER_SERVICE_HOST}
      USER_SERVICE_PORT: ${USER_SERVICE_PORT}
      SMTP_AUTH_MAIL: ${SMTP_AUTH_MAIL}
      SMTP_AUTH_PASSWORD: ${SMTP_AUTH_PASSWORD}
      SECRET_KEY: ${SECRET_KEY}
      JAEGER_ADDRESS: ${JAEGER_ADDRESS}
      CERT: /notification_service-cert.pem
      KEY: /notification_service-key.pem
      CA_CERT: /ca-cert.pem
    depends_on:
      - notification_db
      - jaeger
    networks:
      - network
    dns:
      - 8.8.8.8
    volumes:
      - ./api_gateway/cert/notification_service/notification_service-cert.pem:/notification_service-cert.pem
      - ./api_gateway/cert/notification_service/notification_service-key.pem:/notification_service-key.pem
      - ./api_gateway/cert/airbnb_ca/ca-cert.pem:/ca-cert.pem

  user_service:
    image: user_service
    container_name: user_service
    build:
      context: .
      dockerfile: ./user_service/Dockerfile
    restart: always
    ports:
      - ${USER_SERVICE_PORT}:${USER_SERVICE_PORT}
    environment:
      USER_DB_HOST: ${USER_DB_HOST}
      USER_DB_PORT: ${USER_DB_PORT}
      USER_SERVICE_PORT: ${USER_SERVICE_PORT}
      RESERVATIONS_SERVICE_HOST: ${RESERVATIONS_SERVICE_HOST}
      RESERVATIONS_SERVICE_PORT: ${RESERVATIONS_SERVICE_PORT}
      ACCOMMODATIONS_SERVICE_PORT: ${ACCOMMODATIONS_SERVICE_PORT}
      ACCOMMODATIONS_SERVICE_HOST: ${ACCOMMODATIONS_SERVICE_HOST}
      SECRET_KEY: ${SECRET_KEY}
      JAEGER_ADDRESS: ${JAEGER_ADDRESS}
      CERT: /user_service-cert.pem
      KEY: /user_service-key.pem
      CA_CERT: /ca-cert.pem
    depends_on:
      - user_db
      - jaeger
    networks:
      - network
    volumes:
      - ./api_gateway/cert/user_service/user_service-cert.pem:/user_service-cert.pem
      - ./api_gateway/cert/user_service/user_service-key.pem:/user_service-key.pem
      - ./api_gateway/cert/airbnb_ca/ca-cert.pem:/ca-cert.pem


  auth_service:
    image: auth_service
    container_name: auth_service
    build:
      context: .
      dockerfile: ./auth_service/Dockerfile
    restart: always
    ports:
      - ${AUTH_SERVICE_PORT}:${AUTH_SERVICE_PORT}
    environment:
      AUTH_DB_HOST: ${AUTH_DB_HOST}
      AUTH_DB_PORT: ${AUTH_DB_PORT}
      AUTH_CACHE_HOST: ${AUTH_CACHE_HOST}
      AUTH_CACHE_PORT: ${AUTH_CACHE_PORT}
      AUTH_SERVICE_PORT: ${AUTH_SERVICE_PORT}
      SECRET_KEY: ${SECRET_KEY}
      SECRET_CAPTCHA_KEY: ${SECRET_CAPTCHA_KEY}
      USER_SERVICE_HOST: ${USER_SERVICE_HOST}
      USER_SERVICE_PORT: ${USER_SERVICE_PORT}
      RESERVATIONS_SERVICE_PORT: ${RESERVATIONS_SERVICE_PORT}
      RESERVATIONS_SERVICE_HOST: ${RESERVATIONS_SERVICE_HOST}
      ACCOMMODATIONS_SERVICE_PORT: ${ACCOMMODATIONS_SERVICE_PORT}
      ACCOMMODATIONS_SERVICE_HOST: ${ACCOMMODATIONS_SERVICE_HOST}
      SMTP_AUTH_MAIL: ${SMTP_AUTH_MAIL}
      SMTP_AUTH_PASSWORD: ${SMTP_AUTH_PASSWORD}
      JAEGER_ADDRESS: ${JAEGER_ADDRESS}
      CERT: /auth_service-cert.pem
      KEY: /auth_service-key.pem
      CA_CERT: /ca-cert.pem
    depends_on:
      - auth_db
      - auth_cache
      - jaeger
    networks:
      - network
    dns:
      - 8.8.8.8
    volumes:
      - ./api_gateway/cert/auth_service/auth_service-cert.pem:/auth_service-cert.pem
      - ./api_gateway/cert/auth_service/auth_service-key.pem:/auth_service-key.pem
      - ./api_gateway/cert/airbnb_ca/ca-cert.pem:/ca-cert.pem


  accommodations_service:
    image: accommodations_service
    container_name: accommodations_service
    build:
      context: .
      dockerfile: ./accommodations_service/Dockerfile
    restart: always
    ports:
      - ${ACCOMMODATIONS_SERVICE_PORT}:${ACCOMMODATIONS_SERVICE_PORT}
    environment:
      ACCOMMODATIONS_DB_HOST: ${ACCOMMODATIONS_DB_HOST}
      ACCOMMODATIONS_DB_PORT: ${ACCOMMODATIONS_DB_PORT}
      ACCOMMODATIONS_SERVICE_PORT: ${ACCOMMODATIONS_SERVICE_PORT}
      USER_SERVICE_HOST: ${USER_SERVICE_HOST}
      USER_SERVICE_PORT: ${USER_SERVICE_PORT}
      RESERVATIONS_SERVICE_PORT: ${RESERVATIONS_SERVICE_PORT}
      RESERVATIONS_SERVICE_HOST: ${RESERVATIONS_SERVICE_HOST}
      NOTIFICATION_SERVICE_HOST: ${NOTIFICATION_SERVICE_HOST}
      NOTIFICATION_SERVICE_PORT: ${NOTIFICATION_SERVICE_PORT}
      SECRET_KEY: ${SECRET_KEY}
      JAEGER_ADDRESS: ${JAEGER_ADDRESS}
<<<<<<< HEAD
      CERT: /accommodations_service-cert.pem
      KEY: /accommodations_service-key.pem
      CA_CERT: /ca-cert.pem
=======
      HDFS_URI: namenode:${HDFS_PORT}
      IMAGE_CACHE_HOST: ${IMAGE_CACHE_HOST}
      IMAGE_CACHE_PORT: ${IMAGE_CACHE_PORT}
    volumes:
      - ./files:/usr/bin/files
>>>>>>> 4173c6b7
    depends_on:
      namenode:
        condition: service_healthy
      datanode1:
        condition: service_healthy
      datanode2:
        condition: service_healthy
      datanode3:
        condition: service_healthy
    networks:
      - network
    volumes:
      - ./api_gateway/cert/accommodations_service/accommodations_service-cert.pem:/accommodations_service-cert.pem
      - ./api_gateway/cert/accommodations_service/accommodations_service-key.pem:/accommodations_service-key.pem
      - ./api_gateway/cert/airbnb_ca/ca-cert.pem:/ca-cert.pem


  reservations_service:
    image: reservations_service
    container_name: reservations_service
    build:
      context: .
      dockerfile: ./reservations_service/Dockerfile
    restart: always
    ports:
      - ${RESERVATIONS_SERVICE_PORT}:${RESERVATIONS_SERVICE_PORT}
    environment:
      RESERVATIONS_DB_HOST: ${RESERVATIONS_DB_HOST}
      RESERVATIONS_DB_PORT: ${RESERVATIONS_DB_PORT}
      RESERVATIONS_SERVICE_PORT: ${RESERVATIONS_SERVICE_PORT}
      RESERVATIONS_SERVICE_HOST: ${RESERVATIONS_SERVICE_HOST}
      ACCOMMODATIONS_SERVICE_HOST: ${ACCOMMODATIONS_SERVICE_HOST}
      ACCOMMODATIONS_SERVICE_PORT: ${ACCOMMODATIONS_SERVICE_PORT}
      APPOINTMENTS_DB_HOST: ${APPOINTMENTS_DB_HOST}
      APPOINTMENTS_DB_PORT: ${APPOINTMENTS_DB_PORT}
      USER_SERVICE_HOST: ${USER_SERVICE_HOST}
      USER_SERVICE_PORT: ${USER_SERVICE_PORT}
      NOTIFICATION_SERVICE_HOST: ${NOTIFICATION_SERVICE_HOST}
      NOTIFICATION_SERVICE_PORT: ${NOTIFICATION_SERVICE_PORT}
      JAEGER_ADDRESS: ${JAEGER_ADDRESS}
      CERT: /reservations_service-cert.pem
      KEY: /reservations_service-key.pem
      CA_CERT: /ca-cert.pem
      # depends_on:
      # - reservations_db
    # Pokretanje reservation servisa tek kada je baza uspesno pokrenuta
      SECRET_KEY: ${SECRET_KEY}
    depends_on:
      jaeger:
        condition: service_started
      reservations_db:
        condition: service_healthy

    networks:
      - network
    volumes:
      - ./api_gateway/cert/reservations_service/reservations_service-cert.pem:/reservations_service-cert.pem
      - ./api_gateway/cert/reservations_service/reservations_service-key.pem:/reservations_service-key.pem
      - ./api_gateway/cert/airbnb_ca/ca-cert.pem:/ca-cert.pem

  recommendation_service:
    image: recommendations_service
    container_name: recommendations_service
    build:
      context: .
      dockerfile: ./recommendations_service/Dockerfile
    restart: always
    ports:
      - ${RECOMMENDATION_SERVICE_PORT}:${RECOMMENDATION_SERVICE_PORT}
    environment:
      RECOMMENDATION_DB_HOST: ${RECOMMENDATION_DB_HOST}
      RECOMMENDATION_DB_PORT: ${RECOMMENDATION_DB_PORT}
      RECOMMENDATION_DB_USER: ${RECOMMENDATION_DB_USER}
      RECOMMENDATION_DB_PASS: ${RECOMMENDATION_DB_PASS}
      RECOMMENDATION_SERVICE_PORT: ${RECOMMENDATION_SERVICE_PORT}
      SECRET_KEY: ${SECRET_KEY}
      CERT: /recommendations_service-cert.pem
      KEY: /recommendations_service-key.pem
      CA_CERT: /ca-cert.pem
    depends_on:
      - recommendation_db
      - jaeger
    networks:
      - network
    volumes:
      - ./api_gateway/cert/recommendations_service/recommendations_service-cert.pem:/recommendations_service-cert.pem
      - ./api_gateway/cert/recommendations_service/recommendations_service-key.pem:/recommendations_service-key.pem
      - ./api_gateway/cert/airbnb_ca/ca-cert.pem:/ca-cert.pem


  api_gateway:
    build:
      context: ./api_gateway/
      dockerfile: Dockerfile
    container_name: api_gateway
    restart: on-failure
    ports:
      - ${GATEWAY_PORT}:${GATEWAY_PORT}
    depends_on:
      - reservations_service
      - auth_service
      - user_service
      - notification_service
      - accommodations_service
      - recommendation_service
    networks:
      - network


  notification_db:
    image: mongo
    container_name: notification_db
    restart: on-failure
    networks:
      - network

  user_db:
    image: mongo
    container_name: user_db
    restart: on-failure
    networks:
      - network

  auth_db:
    image: mongo
    container_name: auth_db
    restart: on-failure
    networks:
      - network

  accommodations_db:
    image: mongo
    container_name: accommodations_db
    restart: on-failure
    networks:
      - network


  reservations_db:
    image: cassandra
    container_name: reservations_db
    restart: on-failure
    # Healthcheck za cassandra bazu podataka
    # Docker healtcheck - checks if database is "alive"
    healthcheck:
      test: ["CMD-SHELL", "cqlsh -e 'describe cluster'"]
      interval: 15s
      timeout: 5s
      retries: 15
    # Preporuka da dodatno podesite healtcheck i za ostale baze
    # (healtcheck provere mozete naci u primerima sa vezbi)
    # Dodatno, bilo bi dobro da konfigurisete volumes za svaku bazu
    # kako biste imali sacuvane podatke i izmedju dva pokretanja
    # recimo:
    volumes:
      - reservations_db_store:/var/lib/cassandra/data
    # I zatim navodite u volumes
    networks:
      - network

  appointments_db:
    image: mongo
    container_name: appointments_db
    restart: on-failure
    networks:
      - network

  auth_cache:
    image: redis
    restart: always
    environment:
      - REDIS_DISABLE_COMMANDS=FLUSHDB,FLUSHALL,CONFIG
      - ALLOW_EMPTY_PASSWORD=yes
    ports:
      - ${AUTH_CACHE_PORT}:${AUTH_CACHE_PORT}
    command: redis-server --save 20 1 --loglevel warning
    networks:
      - network
    volumes:
      - auth_cache:/data

  recommendation_db:
    image: neo4j
    restart: always
    ports:
      # bolt
      - "7687:7687"
      # http
      - "7474:7474"
      # https
      - "7473:7473"
    # Docker healtcheck - checks if database is "alive"
    healthcheck:
      # test: [ "CMD-SHELL", "echo RETURN 1 | cypher-shell -a <NEO4J_dbms_connector_bolt_listen__address> -u <user defined username> -p <user defined password> || exit 1" ]
      test:
        [
          "CMD-SHELL",
          "echo RETURN 1 | cypher-shell -a bolt://recommendation_db:7687 -u neo4j -p airbnb123 || exit 1",
        ]
      interval: 5s
      timeout: 5s
      retries: 10
    environment:
      - NEO4J_initial_dbms_default__database=recommendation
      - NEO4J_AUTH=neo4j/airbnb123
    networks:
      - network
    volumes:
      - neo4j_data:/data

  jaeger:
    image: jaegertracing/all-in-one:latest
    ports:
      - "6831:6831/udp"
      - "16686:16686"
    networks:
      - network

  collector:
    image: otel/opentelemetry-collector:0.69.0
    command: [ "--config=/etc/otel-collector-config.yaml" ]
    volumes:
      - ./api_gateway/otel-collector-config.yaml:/etc/otel-collector-config.yaml
    networks:
      - network

  image_cache:
    image: redis
    restart: always
    environment:
      - REDIS_DISABLE_COMMANDS=FLUSHDB,FLUSHALL,CONFIG
    ports:
      - ${IMAGE_CACHE_INPUT_OUTPUT_PORT}
    command: redis-server --save 20 1 --loglevel warning
    networks:
      - network
    volumes:
      - image_cache:/data

  namenode:
    image: bde2020/hadoop-namenode:2.0.0-hadoop3.2.1-java8
    container_name: namenode
    ports:
      - 9870:9870
      - ${HDFS_PORT}:${HDFS_PORT}
    volumes:
      - hadoop_namenode:/hadoop/dfs/name
    environment:
      - CLUSTER_NAME=test
    env_file:
      - ./hdfs.env
    networks:
      - network

  datanode1:
    image: bde2020/hadoop-datanode:2.0.0-hadoop3.2.1-java8
    container_name: datanode1
    volumes:
      - hadoop_datanode1:/hadoop/dfs/data
    environment:
      SERVICE_PRECONDITION: "namenode:9870"
    env_file:
      - ./hdfs.env
    networks:
      - network

  datanode2:
    image: bde2020/hadoop-datanode:2.0.0-hadoop3.2.1-java8
    container_name: datanode2
    volumes:
      - hadoop_datanode2:/hadoop/dfs/data
    environment:
      SERVICE_PRECONDITION: "namenode:9870"
    env_file:
      - ./hdfs.env
    networks:
      - network

  datanode3:
    image: bde2020/hadoop-datanode:2.0.0-hadoop3.2.1-java8
    container_name: datanode3
    volumes:
      - hadoop_datanode3:/hadoop/dfs/data
    environment:
      SERVICE_PRECONDITION: "namenode:9870"
    env_file:
      - ./hdfs.env
    networks:
      - network

volumes:
  # Volume na koji se povezuje reservations_db baza podataka
  reservations_db_store:
  neo4j_data:
  auth_cache:
    driver: local
  image_cache:
    driver: local
  hadoop_namenode:
  hadoop_datanode1:
  hadoop_datanode2:
  hadoop_datanode3:

networks:
  network:
    driver: bridge<|MERGE_RESOLUTION|>--- conflicted
+++ resolved
@@ -133,29 +133,29 @@
       NOTIFICATION_SERVICE_PORT: ${NOTIFICATION_SERVICE_PORT}
       SECRET_KEY: ${SECRET_KEY}
       JAEGER_ADDRESS: ${JAEGER_ADDRESS}
-<<<<<<< HEAD
-      CERT: /accommodations_service-cert.pem
-      KEY: /accommodations_service-key.pem
-      CA_CERT: /ca-cert.pem
-=======
       HDFS_URI: namenode:${HDFS_PORT}
       IMAGE_CACHE_HOST: ${IMAGE_CACHE_HOST}
       IMAGE_CACHE_PORT: ${IMAGE_CACHE_PORT}
+      CERT: /accommodations_service-cert.pem
+      KEY: /accommodations_service-key.pem
+      CA_CERT: /ca-cert.pem
+    depends_on:
+      accommodations_db:
+        condition: service_healthy
+      jaeger:
+        condition: service_healthy
+      namenode:
+        condition: service_healthy
+      datanode1:
+        condition: service_healthy
+      datanode2:
+        condition: service_healthy
+      datanode3:
+        condition: service_healthy
+    networks:
+      - network
     volumes:
       - ./files:/usr/bin/files
->>>>>>> 4173c6b7
-    depends_on:
-      namenode:
-        condition: service_healthy
-      datanode1:
-        condition: service_healthy
-      datanode2:
-        condition: service_healthy
-      datanode3:
-        condition: service_healthy
-    networks:
-      - network
-    volumes:
       - ./api_gateway/cert/accommodations_service/accommodations_service-cert.pem:/accommodations_service-cert.pem
       - ./api_gateway/cert/accommodations_service/accommodations_service-key.pem:/accommodations_service-key.pem
       - ./api_gateway/cert/airbnb_ca/ca-cert.pem:/ca-cert.pem
