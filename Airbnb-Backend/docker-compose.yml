--- conflicted
+++ resolved
@@ -93,7 +93,13 @@
     networks:
       - network
 
-<<<<<<< HEAD
+  accommodations_db:
+    image: mongo
+    container_name: accommodations_db
+    restart: on-failure
+    networks:
+      - network
+
   auth_cache:
     image: redis
     restart: always
@@ -112,14 +118,6 @@
 
   auth_cache:
     driver: local
-=======
-  accommodations_db:
-    image: mongo
-    container_name: accommodations_db
-    restart: on-failure
-    networks:
-      - network
->>>>>>> c2fff1bd
 
 
 networks:
