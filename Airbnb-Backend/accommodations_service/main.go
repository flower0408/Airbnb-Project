package main

import (
	"accommodations_service/data"
	"accommodations_service/handlers"
	"context"
<<<<<<< HEAD
=======
	"errors"
	"github.com/casbin/casbin"
	"github.com/cristalhq/jwt/v4"
	gorillaHandlers "github.com/gorilla/handlers"
>>>>>>> 6cb921b9
	"github.com/gorilla/mux"
	"log"
	"net/http"
	"os"
	"os/signal"
	"strings"
	"time"
)

func main() {

	port := os.Getenv("ACCOMMODATIONS_SERVICE_PORT")

	timeoutContext, cancel := context.WithTimeout(context.Background(), 30*time.Second)
	defer cancel()

	//Initialize the logger we are going to use, with prefix and datetime for every log
	logger := log.New(os.Stdout, "[acc-api] ", log.LstdFlags)
	storeLogger := log.New(os.Stdout, "[acc-store] ", log.LstdFlags)

	// NoSQL: Initialize Product Repository store
	store, err := data.New(timeoutContext, storeLogger)
	if err != nil {
		logger.Fatal(err)
	}
	defer store.DisconnectMongo(timeoutContext)
	store.Ping()

	accommodationHandler := handlers.NewAccommodationHandler(logger, store)

	//Initialize the router and add a middleware for all the requests
	router := mux.NewRouter()
<<<<<<< HEAD
	router.Use(MiddlewareContentTypeSet)
=======

	casbinMiddleware, err := InitializeCasbinMiddleware("./rbac_model.conf", "./policy.csv")
	if err != nil {
		log.Fatal(err)
	}
	router.Use(casbinMiddleware)
	router.Use(accommodationHandler.MiddlewareContentTypeSet)
>>>>>>> 6cb921b9

	getAccommodation := router.Methods(http.MethodGet).Subrouter()
	getAccommodation.HandleFunc("/", accommodationHandler.GetAll)
	postAccommodation := router.Methods(http.MethodPost).Subrouter()
	postAccommodation.HandleFunc("/", accommodationHandler.CreateAccommodation)
	postAccommodation.Use(accommodationHandler.MiddlewareAccommodationDeserialization)

<<<<<<< HEAD
	//Initialize the server
=======
	cors := gorillaHandlers.CORS(gorillaHandlers.AllowedOrigins([]string{"*"}))

>>>>>>> 6cb921b9
	server := http.Server{
		Addr:         ":" + port,
		Handler:      router,
		IdleTimeout:  120 * time.Second,
		ReadTimeout:  1 * time.Second,
		WriteTimeout: 1 * time.Second,
	}

	logger.Println("Server listening on port", port)

	go func() {
		err := server.ListenAndServe()
		if err != nil {
			logger.Fatal(err)
		}
	}()

	sigCh := make(chan os.Signal)
	signal.Notify(sigCh, os.Interrupt)
	signal.Notify(sigCh, os.Kill)

	sig := <-sigCh
	logger.Println("Received terminate, graceful shutdown", sig)

	if server.Shutdown(timeoutContext) != nil {
		logger.Fatal("Cannot gracefully shutdown...")
	}
	logger.Println("Server stopped")
<<<<<<< HEAD

}

func MiddlewareContentTypeSet(next http.Handler) http.Handler {
	return http.HandlerFunc(func(rw http.ResponseWriter, h *http.Request) {
		//s.logger.Println("Method [", h.Method, "] - Hit path :", h.URL.Path)

		rw.Header().Add("Content-Type", "application/json")
		rw.Header().Set("X-Content-Type-Options", "nosniff")
		rw.Header().Set("X-Frame-Options", "DENY")

		rw.Header().Set("Content-Security-Policy", "default-src 'self' script-src 'self' 'unsafe-inline' trusted-scripts.com; style-src 'self' 'unsafe-inline' trusted-styles.com; img-src 'self' data:")

		next.ServeHTTP(rw, h)
	})
=======
}

var jwtKey = []byte(os.Getenv("SECRET_KEY"))

var verifier, _ = jwt.NewVerifierHS(jwt.HS256, jwtKey)

func parseToken(tokenString string) (*jwt.Token, error) {
	token, err := jwt.Parse([]byte(tokenString), verifier)
	if err != nil {
		log.Println(err)
		return nil, err
	}
	return token, nil
}

func extractUserType(r *http.Request) (string, error) {
	bearer := r.Header.Get("Authorization")
	if bearer == "" {
		return "Unauthenticated", nil
	}

	bearerToken := strings.Split(bearer, "Bearer ")
	if len(bearerToken) != 2 {
		return "", errors.New("invalid token format")
	}

	tokenString := bearerToken[1]
	token, err := parseToken(tokenString)
	if err != nil {
		return "", err
	}

	claims := extractClaims(token)
	return claims["userType"], nil
}

func extractClaims(token *jwt.Token) map[string]string {
	var claims map[string]string

	err := jwt.ParseClaims(token.Bytes(), verifier, &claims)
	if err != nil {
		log.Println(err)
	}

	return claims
}

func InitializeCasbinMiddleware(modelPath, policyPath string) (func(http.Handler) http.Handler, error) {
	e, err := casbin.NewEnforcerSafe(modelPath, policyPath)
	if err != nil {
		return nil, err
	}

	return func(next http.Handler) http.Handler {
		fn := func(w http.ResponseWriter, r *http.Request) {
			userRole, err := extractUserType(r)
			if err != nil {
				http.Error(w, "Unauthorized", http.StatusUnauthorized)
				return
			}

			res, err := e.EnforceSafe(userRole, r.URL.Path, r.Method)
			if err != nil {
				log.Println("Enforce error:", err)
				http.Error(w, "Unauthorized user", http.StatusUnauthorized)
				return
			}

			if res {
				log.Println("Redirect")
				next.ServeHTTP(w, r)
			} else {
				http.Error(w, "Forbidden", http.StatusForbidden)
				return
			}
		}

		return http.HandlerFunc(fn)
	}, nil
>>>>>>> 6cb921b9
}<|MERGE_RESOLUTION|>--- conflicted
+++ resolved
@@ -4,13 +4,10 @@
 	"accommodations_service/data"
 	"accommodations_service/handlers"
 	"context"
-<<<<<<< HEAD
-=======
 	"errors"
 	"github.com/casbin/casbin"
 	"github.com/cristalhq/jwt/v4"
 	gorillaHandlers "github.com/gorilla/handlers"
->>>>>>> 6cb921b9
 	"github.com/gorilla/mux"
 	"log"
 	"net/http"
@@ -43,9 +40,7 @@
 
 	//Initialize the router and add a middleware for all the requests
 	router := mux.NewRouter()
-<<<<<<< HEAD
 	router.Use(MiddlewareContentTypeSet)
-=======
 
 	casbinMiddleware, err := InitializeCasbinMiddleware("./rbac_model.conf", "./policy.csv")
 	if err != nil {
@@ -53,7 +48,6 @@
 	}
 	router.Use(casbinMiddleware)
 	router.Use(accommodationHandler.MiddlewareContentTypeSet)
->>>>>>> 6cb921b9
 
 	getAccommodation := router.Methods(http.MethodGet).Subrouter()
 	getAccommodation.HandleFunc("/", accommodationHandler.GetAll)
@@ -61,12 +55,8 @@
 	postAccommodation.HandleFunc("/", accommodationHandler.CreateAccommodation)
 	postAccommodation.Use(accommodationHandler.MiddlewareAccommodationDeserialization)
 
-<<<<<<< HEAD
 	//Initialize the server
-=======
-	cors := gorillaHandlers.CORS(gorillaHandlers.AllowedOrigins([]string{"*"}))
 
->>>>>>> 6cb921b9
 	server := http.Server{
 		Addr:         ":" + port,
 		Handler:      router,
@@ -95,7 +85,6 @@
 		logger.Fatal("Cannot gracefully shutdown...")
 	}
 	logger.Println("Server stopped")
-<<<<<<< HEAD
 
 }
 
@@ -111,7 +100,6 @@
 
 		next.ServeHTTP(rw, h)
 	})
-=======
 }
 
 var jwtKey = []byte(os.Getenv("SECRET_KEY"))
@@ -191,5 +179,4 @@
 
 		return http.HandlerFunc(fn)
 	}, nil
->>>>>>> 6cb921b9
 }