package handlers

import (
	"accommodations_service/authorization"
	"accommodations_service/cache"
	"accommodations_service/data"
	"accommodations_service/errors"
	"accommodations_service/storage"
	"bytes"
	"context"
	"encoding/json"
	"fmt"
	"github.com/cristalhq/jwt/v4"
	"github.com/gorilla/mux"
	"github.com/sony/gobreaker"
	"go.mongodb.org/mongo-driver/bson"
	"go.mongodb.org/mongo-driver/bson/primitive"
	"go.opentelemetry.io/otel"
	"go.opentelemetry.io/otel/codes"
	"go.opentelemetry.io/otel/propagation"
	"go.opentelemetry.io/otel/trace"
	"io"
	"io/ioutil"
	"log"
	"mime"
	"net/http"
	"net/url"
	"os"
	"path"
	"path/filepath"
	"regexp"
	"strconv"
	"strings"
	"time"
	_ "time/tzdata"
)

var (
	jwtKey                  = []byte(os.Getenv("SECRET_KEY"))
	verifier, _             = jwt.NewVerifierHS(jwt.HS256, jwtKey)
	userServiceHost         = os.Getenv("USER_SERVICE_HOST")
	userServicePort         = os.Getenv("USER_SERVICE_PORT")
	reservationServiceHost  = os.Getenv("RESERVATIONS_SERVICE_HOST")
	reservationServicePort  = os.Getenv("RESERVATIONS_SERVICE_PORT")
	notificationServiceHost = os.Getenv("NOTIFICATION_SERVICE_HOST")
	notificationServicePort = os.Getenv("NOTIFICATION_SERVICE_PORT")
)

type KeyProduct struct{}

type AccommodationHandler struct {
	logger  *log.Logger
	repo    *data.AccommodationRepo
	cb      *gobreaker.CircuitBreaker
	cb2     *gobreaker.CircuitBreaker
	tracer  trace.Tracer
	storage *storage.FileStorage
	cache   *cache.ImageCache
}

type ValidationError struct {
	Message string `json:"message"`
}

func NewAccommodationHandler(l *log.Logger, r *data.AccommodationRepo, t trace.Tracer, s *storage.FileStorage, c *cache.ImageCache) *AccommodationHandler {
	return &AccommodationHandler{
		logger:  l,
		repo:    r,
		cb:      CircuitBreaker("accommodationService"),
		cb2:     CircuitBreaker("reservationService2"),
		tracer:  t,
		storage: s,
		cache:   c,
	}
}

func (s *AccommodationHandler) CreateAccommodation(writer http.ResponseWriter, req *http.Request) {
	ctx, span := s.tracer.Start(req.Context(), "AccommodationHandler.CreateAccommodation")
	defer span.End()

	bearer := req.Header.Get("Authorization")
	if bearer == "" {
		log.Println("Authorization header missing")
		span.AddEvent("Authorization header missing")
		http.Error(writer, "Unauthorized", http.StatusUnauthorized)
		return
	}

	bearerToken := strings.Split(bearer, "Bearer ")
	if len(bearerToken) != 2 {
		log.Println("Malformed Authorization header")
		span.AddEvent("Malformed Authorization header")
		http.Error(writer, "Unauthorized", http.StatusUnauthorized)
		return
	}

	tokenString := bearerToken[1]
	log.Printf("Token: %s\n", tokenString)

	token, err := jwt.Parse([]byte(tokenString), verifier)
	if err != nil {
		log.Println("Token parsing error:", err)
		span.SetStatus(codes.Error, "Status Unauthorized")
		http.Error(writer, "Unauthorized", http.StatusUnauthorized)
		return
	}

	claims := authorization.GetMapClaims(token.Bytes())
	log.Printf("Token Claims: %+v\n", claims)
	username := claims["username"]

	// Circuit breaker for user service
	result, breakerErr := s.cb.Execute(func() (interface{}, error) {
		userID, statusCode, err := s.getUserIDFromUserService(ctx, username)
		return map[string]interface{}{"userID": userID, "statusCode": statusCode, "err": err}, err
	})

	if breakerErr != nil {
		log.Println("Circuit breaker open:", breakerErr)
		span.SetStatus(codes.Error, "Service Unavailable")
		http.Error(writer, "Service Unavailable", http.StatusServiceUnavailable)
		return
	}

	resultMap, ok := result.(map[string]interface{})
	if !ok {
		log.Println("Internal server error: Unexpected result type")
		span.SetStatus(codes.Error, "StatusInternalServerError")
		http.Error(writer, "Internal server error", http.StatusInternalServerError)
		return
	}

	userID, ok := resultMap["userID"].(string)
	if !ok {
		log.Println("Internal server error: User ID not found in the response")
		span.SetStatus(codes.Error, "StatusInternalServerError")
		http.Error(writer, "Internal server error", http.StatusInternalServerError)
		return
	}

	statusCode, ok := resultMap["statusCode"].(int)
	if !ok {
		log.Println("Internal server error: Status code not found in the response")
		span.SetStatus(codes.Error, "StatusInternalServerError")
		http.Error(writer, "Internal server error", http.StatusInternalServerError)
		return
	}

	if err, ok := resultMap["err"].(error); ok && err != nil {
		log.Println("Error from user service:", err)
		span.SetStatus(codes.Error, "Error from user service")
		http.Error(writer, err.Error(), statusCode)
		return
	}
	accommodation := req.Context().Value(KeyProduct{}).(*data.Accommodation)

	accommodation.OwnerId = userID

	if err := validateAccommodation(accommodation); err != nil {
		span.SetStatus(codes.Error, "Invalid format")
		http.Error(writer, err.Message, http.StatusUnprocessableEntity)
		return
	}

	id := ""
	id, err = s.repo.InsertAccommodation(ctx, accommodation)
	if err != nil {
		s.logger.Print("Database exception: ", err)
		span.SetStatus(codes.Error, "Database exception")
		writer.WriteHeader(http.StatusBadRequest)
		return
	}

	responseJSON := map[string]string{"id": id}
	responseBytes, err := json.Marshal(responseJSON)
	if err != nil {
		s.logger.Print("Error encoding response:", err)
		span.SetStatus(codes.Error, "Error encoding response")
		http.Error(writer, "Internal server error", http.StatusInternalServerError)
		return
	}

	writer.Header().Set("Content-Type", "application/json")
	writer.WriteHeader(http.StatusOK)
	span.SetStatus(codes.Ok, "")
	_, err = writer.Write(responseBytes)
	if err != nil {
		s.logger.Print("Error writing response:", err)
		span.SetStatus(codes.Error, "Error writing response")
	}
}

func (s *AccommodationHandler) CreateRateForAccommodation(writer http.ResponseWriter, req *http.Request) {
	ctx, span := s.tracer.Start(req.Context(), "AccommodationHandler.CreateRateForAccommodation")
	defer span.End()

	bearer := req.Header.Get("Authorization")
	if bearer == "" {
		log.Println("Authorization header missing")
		span.AddEvent("Authorization header missing")
		http.Error(writer, "Unauthorized", http.StatusUnauthorized)
		return
	}

	bearerToken := strings.Split(bearer, "Bearer ")
	if len(bearerToken) != 2 {
		log.Println("Malformed Authorization header")
		span.AddEvent("Malformed Authorization header")
		http.Error(writer, "Unauthorized", http.StatusUnauthorized)
		return
	}

	tokenString := bearerToken[1]
	log.Printf("Token: %s\n", tokenString)

	token, err := jwt.Parse([]byte(tokenString), verifier)
	if err != nil {
		log.Println("Token parsing error:", err)
		span.SetStatus(codes.Error, "Status unauthorized")
		http.Error(writer, "Unauthorized", http.StatusUnauthorized)
		return
	}

	claims := authorization.GetMapClaims(token.Bytes())
	log.Printf("Token Claims: %+v\n", claims)
	username := claims["username"]

	// Circuit breaker for user service
	result, breakerErr := s.cb.Execute(func() (interface{}, error) {
		userID, statusCode, err := s.getUserIDFromUserService(ctx, username)
		return map[string]interface{}{"userID": userID, "statusCode": statusCode, "err": err}, err
	})

	if breakerErr != nil {
		log.Println("Circuit breaker open:", breakerErr)
		span.SetStatus(codes.Error, "Service Unavailable")
		http.Error(writer, "Service Unavailable", http.StatusServiceUnavailable)
		return
	}

	resultMap, ok := result.(map[string]interface{})
	if !ok {
		log.Println("Internal server error: Unexpected result type")
		span.SetStatus(codes.Error, "Internal server error")
		http.Error(writer, "Internal server error", http.StatusInternalServerError)
		return
	}

	userID, ok := resultMap["userID"].(string)
	if !ok {
		log.Println("Internal server error: User ID not found in the response")
		span.SetStatus(codes.Error, "Internal server error")
		http.Error(writer, "Internal server error", http.StatusInternalServerError)
		return
	}

	statusCode, ok := resultMap["statusCode"].(int)
	if !ok {
		log.Println("Internal server error: Status code not found in the response")
		span.SetStatus(codes.Error, "Internal server error")
		http.Error(writer, "Internal server error", http.StatusInternalServerError)
		return
	}

	if err, ok := resultMap["err"].(error); ok && err != nil {
		log.Println("Error from user service:", err)
		span.SetStatus(codes.Error, "Error from user service")
		http.Error(writer, err.Error(), statusCode)
		return
	}
	rate := req.Context().Value(KeyProduct{}).(*data.Rate)

	rate.ByGuestId = userID

	// Circuit breaker for reservation service
	resultR, breakerErr := s.cb.Execute(func() (interface{}, error) {
		reservationServiceEndpoint := fmt.Sprintf("http://%s:%s/checkUserPastReservationsInAccommodation/%s/%s", reservationServiceHost, reservationServicePort, userID, rate.ForAccommodationId)
		reservationServiceRequest, _ := http.NewRequest(http.MethodGet, reservationServiceEndpoint, nil)
		otel.GetTextMapPropagator().Inject(ctx, propagation.HeaderCarrier(reservationServiceRequest.Header))
		reservationServiceRequest.Header.Set("Authorization", "Bearer "+tokenString)
		response, err := http.DefaultClient.Do(reservationServiceRequest)
		if err != nil {
			span.SetStatus(codes.Error, "Error communicating with reservation service")
			return nil, fmt.Errorf("Error communicating with reservation service")
		}
		defer response.Body.Close()

		if response.StatusCode != http.StatusOK {
			span.SetStatus(codes.Error, "Error getting user reservations in reservation service")
			return nil, fmt.Errorf("Error getting user reservations in reservation service")
		}

		var hasPastReservations bool
		if err := json.NewDecoder(response.Body).Decode(&hasPastReservations); err != nil {
			span.SetStatus(codes.Error, "Error decoding past reservations response")
			return nil, fmt.Errorf("Error decoding past reservations response: %v", err)
		}

		return hasPastReservations, nil
	})

	if breakerErr != nil {
		span.SetStatus(codes.Error, "Breaker error")
		http.Error(writer, breakerErr.Error(), http.StatusServiceUnavailable)
		return
	}

	hasPastReservations, ok := resultR.(bool)
	if !ok {
		span.SetStatus(codes.Error, "Error parsing result from reservation service: Unexpected result type")
		log.Println("Error parsing result from reservation service: Unexpected result type")
		http.Error(writer, "Internal server error", http.StatusInternalServerError)
		return
	}

	if !hasPastReservations {
		span.SetStatus(codes.Error, "User don't have past reservations in host's accommodations")
		http.Error(writer, "User don't have past reservations in host's accommodations", http.StatusForbidden)
		return
	}

	hasRated, err := s.repo.HasUserRatedAccommodation(ctx, userID, rate.ForAccommodationId)
	if err != nil {
		span.SetStatus(codes.Error, "Error checking if user has already rated the host")
		log.Println("Error checking if user has already rated the host:", err)
		http.Error(writer, "Internal Server Error", http.StatusInternalServerError)
		return
	}

	if hasRated {
		span.SetStatus(codes.Error, "User has already rated the accommodation")
		http.Error(writer, "User has already rated the accommodation", http.StatusForbidden)
		return
	}

	// Get the current time in UTC
	utcTime := time.Now().UTC()

	// Set the desired time zone (CET)
	cetLocation, err := time.LoadLocation("Europe/Belgrade")
	if err != nil {
		span.SetStatus(codes.Error, "Error loading location")
		fmt.Println("Error loading location:", err)
		return
	}

	// Convert to CET
	cetTime := utcTime.In(cetLocation)

	rate.CreatedAt = cetTime.Format(time.RFC3339)

	if err := validateRate(rate); err != nil {
		span.SetStatus(codes.Error, "Error validating rate")
		http.Error(writer, err.Message, http.StatusUnprocessableEntity)
		return
	}

	_, err = s.repo.InsertRateForAccommodation(ctx, rate)
	if err != nil {
		s.logger.Print("Database exception: ", err)
		span.SetStatus(codes.Error, "Error insert rate for accommodation")
		writer.WriteHeader(http.StatusBadRequest)
		return
	}
	accommodationID, err := primitive.ObjectIDFromHex(rate.ForAccommodationId)
	if err != nil {
		span.SetStatus(codes.Error, "Invalid accommodation ID")
		log.Println("Invalid accommodation ID:", err)
		http.Error(writer, "Invalid accommodation ID", http.StatusBadRequest)
		return
	}

	accommodation, err := s.repo.GetByID(ctx, accommodationID)
	if err != nil {
		span.SetStatus(codes.Error, "Error getting accommodation details")
		log.Println("Error getting accommodation details:", err)
		http.Error(writer, "Error getting accommodation details", http.StatusInternalServerError)
		return
	}
	fmt.Println("OwnerId:", accommodation.OwnerId)
	log.Println("Accommodation Name:", accommodation.Name)

	// Circuit breaker for notification service
	resultNotification, breakerErrNotification := s.cb2.Execute(func() (interface{}, error) {

		requestBody := map[string]interface{}{
			"ByGuestId":   rate.ByGuestId,
			"ForHostId":   accommodation.OwnerId,
			"Description": fmt.Sprintf("Guest created rate %d for accommodation %s ", rate.Rate, accommodation.Name),
		}

		body, err := json.Marshal(requestBody)
		if err != nil {
			span.SetStatus(codes.Error, "Error marshaling requestBody details JSON")
			return nil, fmt.Errorf("Error marshaling requestBody details JSON: %v", err)
		}

		notificationServiceEndpoint := fmt.Sprintf("http://%s:%s/", notificationServiceHost, notificationServicePort)
		notificationServiceRequest, _ := http.NewRequest("POST", notificationServiceEndpoint, bytes.NewReader(body))
		responseUser, err := http.DefaultClient.Do(notificationServiceRequest)
		if err != nil {
			span.SetStatus(codes.Error, "Error fetching notification service")
			return nil, fmt.Errorf("Error fetching notification service: %v", err)
		}
		defer responseUser.Body.Close()

		if responseUser.StatusCode != http.StatusOK {
			buf := new(strings.Builder)
			_, _ = io.Copy(buf, responseUser.Body)
			errorMessage := fmt.Sprintf("UserServiceError: %s", buf.String())
			return nil, fmt.Errorf(errorMessage)
		}

		return responseUser, nil
	})

	if breakerErrNotification != nil {
		log.Printf("Circuit breaker error: %v", breakerErrNotification)
		log.Println("Before http.Error")

		writer.WriteHeader(http.StatusServiceUnavailable)

		http.Error(writer, "Error getting notification service", http.StatusServiceUnavailable)

		log.Println("After http.Error")

		err := s.repo.DeleteRateForHost(ctx, rate.ID.String(), tokenString)
		if err != nil {
			span.SetStatus(codes.Error, "Error deleting rate for accommodation after circuit breaker error")
			log.Printf("Error deleting rate for accommodation after circuit breaker error: %v", err)
		}

		return
	}

	s.logger.Println("Code after circuit breaker execution")

	if resultNotification != nil {

		fmt.Println("Received meaningful data:", resultNotification)
	}

	writer.WriteHeader(http.StatusOK)
	span.SetStatus(codes.Ok, "")
}

func (s *AccommodationHandler) CreateRateForHost(writer http.ResponseWriter, req *http.Request) {
	ctx, span := s.tracer.Start(req.Context(), "AccommodationHandler.CreateRateForHost")
	defer span.End()

	bearer := req.Header.Get("Authorization")
	if bearer == "" {
		log.Println("Authorization header missing")
		span.AddEvent("Authorization header missing")
		http.Error(writer, "Unauthorized", http.StatusUnauthorized)
		return
	}

	bearerToken := strings.Split(bearer, "Bearer ")
	if len(bearerToken) != 2 {
		log.Println("Malformed Authorization header")
		span.AddEvent("Malformed Authorization header")
		http.Error(writer, "Unauthorized", http.StatusUnauthorized)
		return
	}

	tokenString := bearerToken[1]
	log.Printf("Token: %s\n", tokenString)

	token, err := jwt.Parse([]byte(tokenString), verifier)
	if err != nil {
		log.Println("Token parsing error:", err)
		span.SetStatus(codes.Error, "Status unauthorized")
		http.Error(writer, "Unauthorized", http.StatusUnauthorized)
		return
	}

	claims := authorization.GetMapClaims(token.Bytes())
	log.Printf("Token Claims: %+v\n", claims)
	username := claims["username"]

	// Circuit breaker for user service
	result, breakerErr := s.cb.Execute(func() (interface{}, error) {
		userID, statusCode, err := s.getUserIDFromUserService(ctx, username)
		return map[string]interface{}{"userID": userID, "statusCode": statusCode, "err": err}, err
	})

	if breakerErr != nil {
		span.SetStatus(codes.Error, "Service Unavailable")
		log.Println("Circuit breaker open:", breakerErr)
		http.Error(writer, "Service Unavailable", http.StatusServiceUnavailable)
		return
	}

	resultMap, ok := result.(map[string]interface{})
	if !ok {
		span.SetStatus(codes.Error, "Internal server error: Unexpected result type")
		log.Println("Internal server error: Unexpected result type")
		http.Error(writer, "Internal server error", http.StatusInternalServerError)
		return
	}

	userID, ok := resultMap["userID"].(string)
	if !ok {
		span.SetStatus(codes.Error, "Internal server error: User ID not found in the response")
		log.Println("Internal server error: User ID not found in the response")
		http.Error(writer, "Internal server error", http.StatusInternalServerError)
		return
	}

	statusCode, ok := resultMap["statusCode"].(int)
	if !ok {
		span.SetStatus(codes.Error, "Internal server error: Status code not found in the response")
		log.Println("Internal server error: Status code not found in the response")
		http.Error(writer, "Internal server error", http.StatusInternalServerError)
		return
	}

	if err, ok := resultMap["err"].(error); ok && err != nil {
		span.SetStatus(codes.Error, "Error from user service")
		log.Println("Error from user service:", err)
		http.Error(writer, err.Error(), statusCode)
		return
	}

	rate := req.Context().Value(KeyProduct{}).(*data.Rate)

	rate.ByGuestId = userID

	// Circuit breaker for reservation service
	resultR, breakerErr := s.cb.Execute(func() (interface{}, error) {
		reservationServiceEndpoint := fmt.Sprintf("http://%s:%s/checkUserPastReservations/%s/%s", reservationServiceHost, reservationServicePort, userID, rate.ForHostId)
		reservationServiceRequest, _ := http.NewRequest(http.MethodGet, reservationServiceEndpoint, nil)
		otel.GetTextMapPropagator().Inject(ctx, propagation.HeaderCarrier(reservationServiceRequest.Header))
		reservationServiceRequest.Header.Set("Authorization", "Bearer "+tokenString)
		response, err := http.DefaultClient.Do(reservationServiceRequest)
		if err != nil {
			span.SetStatus(codes.Error, "Error communicating with reservation service")
			return nil, fmt.Errorf("Error communicating with reservation service")
		}
		defer response.Body.Close()

		if response.StatusCode != http.StatusOK {
			return nil, fmt.Errorf("Error getting user reservations in reservation service")
		}

		var hasPastReservations bool
		if err := json.NewDecoder(response.Body).Decode(&hasPastReservations); err != nil {
			span.SetStatus(codes.Error, "Error decoding past reservations response")
			return nil, fmt.Errorf("Error decoding past reservations response: %v", err)
		}

		return hasPastReservations, nil
	})

	if breakerErr != nil {
		span.SetStatus(codes.Error, "Breaker error")
		http.Error(writer, breakerErr.Error(), http.StatusServiceUnavailable)
		return
	}

	hasPastReservations, ok := resultR.(bool)
	if !ok {
		span.SetStatus(codes.Error, "Internal server error")
		log.Println("Error parsing result from reservation service: Unexpected result type")
		http.Error(writer, "Internal server error", http.StatusInternalServerError)
		return
	}

	if !hasPastReservations {
		span.SetStatus(codes.Error, "User don't have past reservations in host's accommodations")
		http.Error(writer, "User don't have past reservations in host's accommodations", http.StatusForbidden)
		return
	}

	hasRated, err := s.repo.HasUserRatedHost(ctx, userID, rate.ForHostId)
	if err != nil {
		span.SetStatus(codes.Error, "Error checking if user has already rated the host")
		log.Println("Error checking if user has already rated the host:", err)
		http.Error(writer, "Internal Server Error", http.StatusInternalServerError)
		return
	}

	if hasRated {
		span.SetStatus(codes.Error, "User has already rated the host")
		http.Error(writer, "User has already rated the host", http.StatusForbidden)
		return
	}

	// Get the current time in UTC
	utcTime := time.Now().UTC()

	// Set the desired time zone (CET)
	cetLocation, err := time.LoadLocation("Europe/Belgrade")
	if err != nil {
		span.SetStatus(codes.Error, "Error loading location")
		fmt.Println("Error loading location:", err)
		return
	}

	// Convert to CET
	cetTime := utcTime.In(cetLocation)

	rate.CreatedAt = cetTime.Format(time.RFC3339)

	if err := validateRate(rate); err != nil {
		span.SetStatus(codes.Error, "Error validating rate")
		http.Error(writer, err.Message, http.StatusUnprocessableEntity)
		return
	}

	_, err = s.repo.InsertRateForHost(ctx, rate, tokenString)
	if err != nil {
		span.SetStatus(codes.Error, "Database exception")
		s.logger.Print("Database exception: ", err)
		writer.WriteHeader(http.StatusBadRequest)
		return
	}

	// Circuit breaker for notification service
	resultNotification, breakerErrNotification := s.cb2.Execute(func() (interface{}, error) {

		requestBody := map[string]interface{}{
			"ByGuestId":   rate.ByGuestId,
			"ForHostId":   rate.ForHostId,
			"Description": fmt.Sprintf("Guest created rate %d for you", rate.Rate),
		}

		body, err := json.Marshal(requestBody)
		if err != nil {
			span.SetStatus(codes.Error, "Error marshaling requestBody details JSON")
			return nil, fmt.Errorf("Error marshaling requestBody details JSON: %v", err)
		}

		notificationServiceEndpoint := fmt.Sprintf("http://%s:%s/", notificationServiceHost, notificationServicePort)
		notificationServiceRequest, _ := http.NewRequest("POST", notificationServiceEndpoint, bytes.NewReader(body))
		responseUser, err := http.DefaultClient.Do(notificationServiceRequest)
		if err != nil {
			span.SetStatus(codes.Error, "Error fetching notification service")
			return nil, fmt.Errorf("Error fetching notification service: %v", err)
		}
		defer responseUser.Body.Close()

		if responseUser.StatusCode != http.StatusOK {
			buf := new(strings.Builder)
			_, _ = io.Copy(buf, responseUser.Body)
			errorMessage := fmt.Sprintf("UserServiceError: %s", buf.String())
			return nil, fmt.Errorf(errorMessage)
		}

		return responseUser, nil
	})

	if breakerErrNotification != nil {
		log.Printf("Circuit breaker error: %v", breakerErrNotification)
		log.Println("Before http.Error")

		writer.WriteHeader(http.StatusServiceUnavailable)

		http.Error(writer, "Error getting notification service", http.StatusServiceUnavailable)

		log.Println("After http.Error")

		err := s.repo.DeleteRateForHost(ctx, rate.ID.String(), tokenString)
		if err != nil {
			span.SetStatus(codes.Error, "Error deleting rate for host after circuit breaker error")
			log.Printf("Error deleting rate for host after circuit breaker error: %v", err)
		}

		return
	}

	s.logger.Println("Code after circuit breaker execution")

	if resultNotification != nil {

		fmt.Println("Received meaningful data:", resultNotification)
	}

	span.SetStatus(codes.Ok, "")
	writer.WriteHeader(http.StatusOK)
}

func extractBearerToken(authHeader string) string {
	parts := strings.Split(authHeader, " ")
	if len(parts) != 2 || parts[0] != "Bearer" {
		return ""
	}

	return parts[1]
}

/*func (s *AccommodationHandler) DeleteAccommodationsByOwnerID(rw http.ResponseWriter, h *http.Request) {
	vars := mux.Vars(h)
	ownerID := vars["ownerID"]

	authHeader := h.Header.Get("Authorization")
	authToken := extractBearerToken(authHeader)

	if authToken == "" {
		s.logger.Println("Error extracting Bearer token")
		rw.WriteHeader(http.StatusUnauthorized)
		return
	}

	reservationServiceEndpoint := fmt.Sprintf("http://%s:%s/deleteAppointments/%s", reservationServiceHost, reservationServicePort, ownerID)
	reservationServiceRequest, _ := http.NewRequest(http.MethodDelete, reservationServiceEndpoint, nil)
	reservationServiceRequest.Header.Set("Authorization", "Bearer "+authToken)
	response, err := http.DefaultClient.Do(reservationServiceRequest)
	if err != nil {
		http.Error(rw, "Error communicating with reservation service", http.StatusInternalServerError)
		return
	}
	defer response.Body.Close()

	if response.StatusCode != http.StatusOK {
		http.Error(rw, "Error deleting appointments in reservation service", http.StatusInternalServerError)
		return
	}

	err = s.repo.DeleteAccommodationsByOwner(ownerID)
	if err != nil {
		s.logger.Print("Database exception")
		http.Error(rw, "Error deleting accommodations", http.StatusInternalServerError)
		return
	}

	rw.WriteHeader(http.StatusOK)
	rw.Write([]byte("Accommodations deleted successfully"))
}*/

func (s *AccommodationHandler) DeleteAccommodationsByOwnerID(rw http.ResponseWriter, h *http.Request) {
	ctx, span := s.tracer.Start(h.Context(), "AccommodationHandler.DeleteAccommodationsByOwnerID")
	defer span.End()

	vars := mux.Vars(h)
	ownerID := vars["ownerID"]

	authHeader := h.Header.Get("Authorization")
	authToken := extractBearerToken(authHeader)

	if authToken == "" {
		span.AddEvent("Error extracting Bearer token")
		s.logger.Println("Error extracting Bearer token")
		rw.WriteHeader(http.StatusUnauthorized)
		return
	}

	// Circuit breaker for reservation service
	result, breakerErr := s.cb.Execute(func() (interface{}, error) {
		reservationServiceEndpoint := fmt.Sprintf("http://%s:%s/deleteAppointments/%s", reservationServiceHost, reservationServicePort, ownerID)
		reservationServiceRequest, _ := http.NewRequest(http.MethodDelete, reservationServiceEndpoint, nil)
		otel.GetTextMapPropagator().Inject(ctx, propagation.HeaderCarrier(reservationServiceRequest.Header))
		reservationServiceRequest.Header.Set("Authorization", "Bearer "+authToken)
		response, err := http.DefaultClient.Do(reservationServiceRequest)
		if err != nil {
			span.SetStatus(codes.Error, "Error communicating with reservation service")
			return nil, fmt.Errorf("Error communicating with reservation service")
		}
		defer response.Body.Close()

		if response.StatusCode != http.StatusOK {
			return nil, fmt.Errorf("Error deleting appointments in reservation service")
		}

		return nil, nil
	})

	if result != nil {

		fmt.Println("Received meaningful data:", result)
	}

	if breakerErr != nil {
		span.SetStatus(codes.Error, "Breaker error")
		http.Error(rw, breakerErr.Error(), http.StatusServiceUnavailable)
		return
	}

	err := s.repo.DeleteAccommodationsByOwner(ctx, ownerID)
	if err != nil {
		span.SetStatus(codes.Error, "Error deleting accommodations")
		s.logger.Print("Database exception")
		http.Error(rw, "Error deleting accommodations", http.StatusInternalServerError)
		return
	}

	rw.WriteHeader(http.StatusOK)
	span.SetStatus(codes.Ok, "")
	rw.Write([]byte("Accommodations deleted successfully"))
}

func (s *AccommodationHandler) DeleteRateForHost(rw http.ResponseWriter, h *http.Request) {
	ctx, span := s.tracer.Start(h.Context(), "AccommodationHandler.DeleteRateForHost")
	defer span.End()

	vars := mux.Vars(h)
	rateID := vars["rateID"]

	authHeader := h.Header.Get("Authorization")
	authToken := extractBearerToken(authHeader)

	if authToken == "" {
		span.SetStatus(codes.Error, "Error extracting Bearer token")
		s.logger.Println("Error extracting Bearer token")
		rw.WriteHeader(http.StatusUnauthorized)
		return
	}

	err := s.repo.DeleteRateForHost(ctx, rateID, authToken)
	if err != nil {
		span.SetStatus(codes.Error, "Error deleting rate for host")
		http.Error(rw, "Error deleting rate for host", http.StatusInternalServerError)
	}

	rw.WriteHeader(http.StatusOK)
	span.SetStatus(codes.Ok, "")
}
func (s *AccommodationHandler) UpdateRateForHost(rw http.ResponseWriter, h *http.Request) {
	// Dohvatanje parametra iz URL-a
	ctx, span := s.tracer.Start(h.Context(), "AccommodationHandler.UpdateRateForHost")
	defer span.End()

	vars := mux.Vars(h)
	rateID := vars["rateID"]

	authHeader := h.Header.Get("Authorization")
	authToken := extractBearerToken(authHeader)

	if authToken == "" {
		s.logger.Println("Error extracting Bearer token")
		rw.WriteHeader(http.StatusUnauthorized)
		return
	}

	rate := h.Context().Value(KeyProduct{}).(*data.Rate)

	// Get the current time in UTC
	utcTime := time.Now().UTC()

	// Set the desired time zone (CET)
	cetLocation, err := time.LoadLocation("Europe/Belgrade")
	if err != nil {
		span.SetStatus(codes.Error, "Error loading location")
		fmt.Println("Error loading location:", err)
		return
	}

	// Convert to CET
	cetTime := utcTime.In(cetLocation)

	rate.UpdatedAt = cetTime.Format(time.RFC3339)

	err = s.repo.UpdateRateForHost(ctx, rateID, rate, authToken)
	if err != nil {
		span.SetStatus(codes.Error, "Error updating rate for host")
		s.logger.Println("Error updating rate for host:", err)
		http.Error(rw, "Error updating rate for host", http.StatusInternalServerError)
		return
	}

	rw.WriteHeader(http.StatusOK)
	span.SetStatus(codes.Ok, "")
}

func (s *AccommodationHandler) getUserIDFromUserService(ctx context.Context, username interface{}) (string, int, error) {
	ctx, span := s.tracer.Start(ctx, "AccommodationHandler.getUserIDFromUserService")
	defer span.End()

	userServiceEndpoint := fmt.Sprintf("http://%s:%s/getOne/%s", userServiceHost, userServicePort, username)
	userServiceRequest, _ := http.NewRequest("GET", userServiceEndpoint, nil)
	otel.GetTextMapPropagator().Inject(ctx, propagation.HeaderCarrier(userServiceRequest.Header))
	response, err := http.DefaultClient.Do(userServiceRequest)
	if err != nil {
		span.SetStatus(codes.Error, "Interval server error")
		return "", http.StatusInternalServerError, err
	}
	defer response.Body.Close()

	if response.StatusCode != http.StatusOK {
		span.SetStatus(codes.Error, "Not Found User")
		return "", response.StatusCode, fmt.Errorf(errors.NotFoundUserError)
	}

	var user map[string]interface{}
	if err := json.NewDecoder(response.Body).Decode(&user); err != nil {
		span.SetStatus(codes.Error, "Interval server error")
		return "", http.StatusInternalServerError, err
	}

	userID, ok := user["id"].(string)
	if !ok {
		span.SetStatus(codes.Error, "Not Found User Id")
		return "", http.StatusInternalServerError, fmt.Errorf("User ID not found in the response")
	}

	span.SetStatus(codes.Ok, "")
	return userID, http.StatusOK, nil
}

func (s *AccommodationHandler) GetAll(rw http.ResponseWriter, h *http.Request) {
	ctx, span := s.tracer.Start(h.Context(), "AccommodationHandler.GetAll")
	defer span.End()

	accommodations, err := s.repo.GetAll(ctx)
	if err != nil {
		s.logger.Print("Database exception: ", err)
		span.SetStatus(codes.Error, "Error getting all accommodations")
		rw.WriteHeader(http.StatusBadRequest)
		return
	}

	rw.Header().Set("Content-Type", "application/json")
	json.NewEncoder(rw).Encode(accommodations)
	span.SetStatus(codes.Ok, "")
	rw.WriteHeader(http.StatusOK)
}

func (s *AccommodationHandler) GetAllRate(rw http.ResponseWriter, h *http.Request) {
	ctx, span := s.tracer.Start(h.Context(), "AccommodationHandler.GetAllRate")
	defer span.End()

	rates, err := s.repo.GetAllRate(ctx)
	if err != nil {
		s.logger.Print("Database exception: ", err)
		span.SetStatus(codes.Error, "Error getting all rates")
		rw.WriteHeader(http.StatusBadRequest)
		return
	}

	rw.Header().Set("Content-Type", "application/json")
	json.NewEncoder(rw).Encode(rates)
	span.SetStatus(codes.Ok, "")
	rw.WriteHeader(http.StatusOK)
}

func (s *AccommodationHandler) GetByID(rw http.ResponseWriter, h *http.Request) {
	ctx, span := s.tracer.Start(h.Context(), "AccommodationHandler.GetByID")
	defer span.End()

	vars := mux.Vars(h)
	id, err := primitive.ObjectIDFromHex(vars["id"])
	if err != nil {
		span.SetStatus(codes.Error, "Error getting accommodation by ID")
		rw.WriteHeader(http.StatusBadRequest)
		return
	}

	accommodation, err := s.repo.GetByID(ctx, id)
	if err != nil {
		s.logger.Print("Database exception: ", err)
		span.SetStatus(codes.Error, "Error accommodation not found")
		rw.WriteHeader(http.StatusNotFound)
		return
	}

	rw.Header().Set("Content-Type", "application/json")
	json.NewEncoder(rw).Encode(accommodation)
	span.SetStatus(codes.Ok, "")
	rw.WriteHeader(http.StatusOK)
}

func (s *AccommodationHandler) GetRatesByAccommodation(rw http.ResponseWriter, h *http.Request) {
	ctx, span := s.tracer.Start(h.Context(), "AccommodationHandler.GetRatesByAccommodation")
	defer span.End()

	vars := mux.Vars(h)
	id := vars["id"]

	rates, err := s.repo.GetRatesByAccommodation(ctx, id)
	if err != nil {
		s.logger.Print("Database exception: ", err)
		span.SetStatus(codes.Error, "Error get rates by accommodation")
		rw.WriteHeader(http.StatusNotFound)
		return
	}

	rw.Header().Set("Content-Type", "application/json")
	json.NewEncoder(rw).Encode(rates)
	span.SetStatus(codes.Ok, "")
	rw.WriteHeader(http.StatusOK)
}

func (s *AccommodationHandler) GetRatesByHost(rw http.ResponseWriter, h *http.Request) {
	ctx, span := s.tracer.Start(h.Context(), "AccommodationHandler.GetRatesByHost")
	defer span.End()

	vars := mux.Vars(h)
	id := vars["id"]

	rates, err := s.repo.GetRatesByHost(ctx, id)
	if err != nil {
		s.logger.Print("Database exception: ", err)
		span.SetStatus(codes.Error, "Error get rates by host")
		rw.WriteHeader(http.StatusNotFound)
		return
	}

	rw.Header().Set("Content-Type", "application/json")
	json.NewEncoder(rw).Encode(rates)
	span.SetStatus(codes.Ok, "")
	rw.WriteHeader(http.StatusOK)
}

func (s *AccommodationHandler) GetAccommodationsByOwner(rw http.ResponseWriter, req *http.Request) {
	ctx, span := s.tracer.Start(req.Context(), "AccommodationHandler.GetAccommodationsByOwner")
	defer span.End()

	vars := mux.Vars(req)
	ownerID := vars["ownerID"]

	accommodations, err := s.repo.GetAccommodationsByOwner(ctx, ownerID)
	if err != nil {
		s.logger.Print("Database exception: ", err)
		span.SetStatus(codes.Error, "Error getting accommodations by owner")
		rw.WriteHeader(http.StatusBadRequest)
		return
	}

	rw.Header().Set("Content-Type", "application/json")
	json.NewEncoder(rw).Encode(accommodations)

	//resp, err := json.Marshal(accommodations)
	//_, err = rw.Write(resp)
	span.SetStatus(codes.Ok, "")
	rw.WriteHeader(http.StatusOK)
}

func (s *AccommodationHandler) SearchAccommodations(rw http.ResponseWriter, h *http.Request) {
	ctx, span := s.tracer.Start(h.Context(), "AccommodationHandler.SearchAccommodations")
	defer span.End()

	location := h.URL.Query().Get("location")
	minGuests := h.URL.Query().Get("minGuests")
	startDate := h.URL.Query().Get("startDate")
	endDate := h.URL.Query().Get("endDate")

	minGuestsInt, err := strconv.Atoi(minGuests)
	if err != nil {
		span.SetStatus(codes.Error, "Invalid minGuests parameter")
		http.Error(rw, "Invalid minGuests parameter", http.StatusBadRequest)
		return
	}

	if startDate == "" && endDate == "" {
		// Search without calling reservation service
		filter := bson.M{}
		if location != "" {
			filter["location.country"] = location
		}
		if minGuests != "" {
			filter["$and"] = bson.A{
				bson.M{"minGuest": bson.M{"$lte": minGuestsInt}},
				bson.M{"maxGuest": bson.M{"$gte": minGuestsInt}},
			}
		}

		accommodations, err := s.repo.Search(ctx, filter)
		if err != nil {
			s.logger.Print("Database exception: ", err)
			span.SetStatus(codes.Error, "Internal server error")
			http.Error(rw, "Internal server error", http.StatusInternalServerError)
			return
		}

		rw.Header().Set("Content-Type", "application/json")
		rw.WriteHeader(http.StatusOK)
		json.NewEncoder(rw).Encode(accommodations)
		return
	}

	appointmentBody := map[string]string{
		"startDate": startDate,
		"endDate":   endDate,
	}

	query := url.Values{}
	for key, value := range appointmentBody {
		query.Add(key, value)
	}

	// Circuit breaker for reservation service
	result, breakerErr := s.cb.Execute(func() (interface{}, error) {
		// Reservation service call
		reservationServiceEndpoint := fmt.Sprintf("http://%s:%s/appointmentsByDate/?%s", reservationServiceHost, reservationServicePort, query.Encode())
		reservationServiceRequest, _ := http.NewRequest("GET", reservationServiceEndpoint, nil)
		otel.GetTextMapPropagator().Inject(ctx, propagation.HeaderCarrier(reservationServiceRequest.Header))
		reservationServiceResponse, err := http.DefaultClient.Do(reservationServiceRequest)

		if err != nil {
			log.Println("Error making reservation service request:", err)
			span.SetStatus(codes.Error, "Error making reservation service request")
			http.Error(rw, "Internal server error", http.StatusInternalServerError)
			return nil, fmt.Errorf("ReservationServiceError")
		}
		defer reservationServiceResponse.Body.Close()

		if reservationServiceResponse.StatusCode != http.StatusOK {
			log.Printf("Reservation service responded with status: %d\n", reservationServiceResponse.StatusCode)
			span.SetStatus(codes.Error, "Internal server error")
			http.Error(rw, "Internal server error", http.StatusInternalServerError)
			return nil, StatusError{Code: http.StatusInternalServerError, Err: "ReservationServiceError"}
		}

		responseBody1, err := ioutil.ReadAll(reservationServiceResponse.Body)
		if err != nil {
			log.Println("Error reading reservation service response body:", err)
			span.SetStatus(codes.Error, "ReservationServiceError")
			http.Error(rw, "Internal server error", http.StatusInternalServerError)
			return nil, fmt.Errorf("ReservationServiceError")
		}

		//log.Printf("Raw Reservation service response body: %s\n", responseBody1)

		var responseBody []struct {
			AccommodationID string `json:"accommodationId"`
		}
		if err := json.Unmarshal(responseBody1, &responseBody); err != nil {
			log.Println("Error decoding reservation service response:", err)
			span.SetStatus(codes.Error, "ReservationServiceError")
			http.Error(rw, "Internal server error", http.StatusInternalServerError)
			return nil, fmt.Errorf("ReservationServiceError")
		}

		var availableAccommodationIDs []string
		for _, entry := range responseBody {
			availableAccommodationIDs = append(availableAccommodationIDs, entry.AccommodationID)
		}

		//log.Printf("Available Accommodation IDs: %v\n", availableAccommodationIDs)

		var accommodations []*data.Accommodation
		for _, id := range availableAccommodationIDs {
			objectID, err := primitive.ObjectIDFromHex(id)
			if err != nil {
				log.Printf("Invalid ObjectID (%s): %v\n", id, err)
				span.SetStatus(codes.Error, "Invalid ObjectID")
				continue
			}

			accommodation, err := s.repo.GetByID(ctx, objectID)
			if err != nil {
				log.Printf("Accommodation not found for ObjectID (%s)\n", id)
				span.SetStatus(codes.Error, "Accommodation not found for ObjectID")
				continue
			}

			accommodations = append(accommodations, accommodation)
		}

		//log.Printf("Retrieved Accommodations: %+v\n", accommodations)

		var filteredAccommodations []*data.Accommodation
		for _, acc := range accommodations {
			if location != "" && acc.Location.Country != location {
				continue
			}

			if minGuests != "" && (acc.MinGuest > minGuestsInt || acc.MaxGuest < minGuestsInt) {
				continue
			}

			filteredAccommodations = append(filteredAccommodations, acc)
		}

		//log.Printf("Filtered Accommodations: %+v\n", filteredAccommodations)

		rw.Header().Set("Content-Type", "application/json")
		rw.WriteHeader(http.StatusOK)
		json.NewEncoder(rw).Encode(filteredAccommodations)

		return "ReservationServiceOK", nil
	})
	if breakerErr != nil {
		if statusErr, ok := breakerErr.(StatusError); ok {
			span.SetStatus(codes.Error, "Breaker error")
			http.Error(rw, statusErr.Err, statusErr.Code)
		} else {
			span.SetStatus(codes.Error, "Status service unavailable")
			http.Error(rw, breakerErr.Error(), http.StatusServiceUnavailable)
		}
		return
	}

	if result != nil {
		fmt.Println("Received meaningful data:", result)
	}
}

<<<<<<< HEAD
func (s *AccommodationHandler) GetAverageRateForHost(rw http.ResponseWriter, h *http.Request) {
	ctx, span := s.tracer.Start(h.Context(), "AccommodationHandler.GetAverageRateByHost")
	defer span.End()

	vars := mux.Vars(h)
	hostID := vars["id"]

	averageRate, err := s.repo.AverageRate(ctx, hostID)
	if err != nil {
		s.logger.Print("Database exception: ", err)
		span.SetStatus(codes.Error, "Error calculating average rate")
		rw.WriteHeader(http.StatusInternalServerError)
		return
	}

	response := map[string]float64{"averageRate": averageRate}

	rw.Header().Set("Content-Type", "application/json")
	rw.WriteHeader(http.StatusOK)
	if err := json.NewEncoder(rw).Encode(response); err != nil {
		span.SetStatus(codes.Error, "Error encoding JSON response")
		s.logger.Println("Error encoding JSON response:", err)
		rw.WriteHeader(http.StatusInternalServerError)
		return
	}
	span.SetStatus(codes.Ok, "")
=======
func (s *AccommodationHandler) GetImageURLS(rw http.ResponseWriter, h *http.Request) {
	vars := mux.Vars(h)
	folderName := vars["folderName"]

	// Check if the image urls is in the cache
	imageURLs, err := s.cache.GetUrls(folderName)
	if err == nil {
		// Return the list of image URLs as JSON
		json.NewEncoder(rw).Encode(imageURLs)
		return
	}

	imageURLs, err = s.storage.GetImageURLS(folderName)
	if err != nil {
		s.logger.Println("Error getting image URLs:", err)
		http.Error(rw, "Error getting image URLs", http.StatusInternalServerError)
		return
	}

	// Store the image url in the cache for future requests
	err = s.cache.PostUrls(folderName, imageURLs)
	if err != nil {
		log.Println("Failed to store image URLs in cache:", err)
	}

	// Return the list of image URLs as JSON
	json.NewEncoder(rw).Encode(imageURLs)
}

func (s *AccommodationHandler) GetImageContent(rw http.ResponseWriter, req *http.Request) {
	vars := mux.Vars(req)
	folderName := vars["folderName"]
	imageName := vars["imageName"]

	imagePath := path.Join(folderName, imageName)
	imagePath = strings.TrimPrefix(imagePath, "/") // Ensure there is no leading slash

	imageType := mime.TypeByExtension(filepath.Ext(imagePath))
	if imageType == "" {
		http.Error(rw, "Error retrieving image type", http.StatusInternalServerError)
		http.Error(rw, imagePath, http.StatusInternalServerError)
		return
	}

	// Check if the image is in the cache
	imageContent, err := s.cache.Get(folderName, imageName)
	if err == nil {
		// Image found in cache, serve it
		rw.Header().Set("Content-Type", imageType)
		rw.WriteHeader(http.StatusOK)
		rw.Write(imageContent)
		return
	}

	imageContent, err = s.storage.GetImageContent(imagePath)
	if err != nil {
		http.Error(rw, "Error retrieving image content", http.StatusInternalServerError)
		http.Error(rw, imagePath, http.StatusInternalServerError)
		return
	}

	// Store the image in the cache for future requests
	err = s.cache.Post(folderName, imageName, imageContent)
	if err != nil {
		log.Println("Failed to store image in cache:", err)
	}

	rw.Header().Set("Content-Type", imageType)
	rw.WriteHeader(http.StatusOK)
	rw.Write(imageContent)
}

func (s *AccommodationHandler) UploadImages(rw http.ResponseWriter, h *http.Request) {
	vars := mux.Vars(h)
	folderName := vars["folderName"]

	// Parse the multipart form with a MB limit
	err := h.ParseMultipartForm(40 << 20)
	if err != nil {
		s.logger.Println("Error parsing form:", err)
		http.Error(rw, "Error parsing form", http.StatusBadRequest)
		return
	}

	// Retrieve the files from the form data
	files := h.MultipartForm.File["images"]

	for _, file := range files {
		// Open each file and get its content
		src, err := file.Open()
		if err != nil {
			s.logger.Println("Error opening file:", err)
			http.Error(rw, "Error opening file", http.StatusInternalServerError)
			return
		}
		defer src.Close()

		// Read the content of the file
		imageContent, err := ioutil.ReadAll(src)
		if err != nil {
			s.logger.Println("Error reading file:", err)
			http.Error(rw, "Error reading file", http.StatusInternalServerError)
			return
		}

		// Save the image using the SaveImage function
		err = s.storage.SaveImage(folderName, file.Filename, imageContent)
		if err != nil {
			s.logger.Println("Error saving file:", err)
			http.Error(rw, "Error saving file", http.StatusInternalServerError)
			return
		}
	}

	// Return a success response
	rw.WriteHeader(http.StatusOK)
>>>>>>> f6e082d9
}

type StatusError struct {
	Code int
	Err  string
}

func (e StatusError) Error() string {
	return e.Err
}

func validateAccommodation(accommodation *data.Accommodation) *ValidationError {
	nameRegex := regexp.MustCompile(`^[a-zA-Z0-9\s,'-]{3,35}$`)
	descriptionRegex := regexp.MustCompile(`^[a-zA-Z0-9\s,'-]{3,200}$`)
	countryRegex := regexp.MustCompile(`^[A-Z][a-zA-Z\s-]{2,35}$`)
	cityRegex := regexp.MustCompile(`^[A-Z][a-zA-Z\s-]{2,35}$`)
	streetRegex := regexp.MustCompile(`^[A-Z][a-zA-Z0-9\s,'-]{2,35}$`)
	benefitsRegex := regexp.MustCompile(`^[a-zA-Z0-9\s,'-]{3,100}$`)

	if accommodation.Name == "" {
		return &ValidationError{Message: "Name cannot be empty"}
	}
	if !nameRegex.MatchString(accommodation.Name) {
		return &ValidationError{Message: "Invalid 'Name' format. It must be 3-35 characters long and contain only letters, numbers, spaces, commas, apostrophes, and hyphens"}
	}

	if accommodation.Description == "" {
		return &ValidationError{Message: "Description cannot be empty"}
	}
	if !descriptionRegex.MatchString(accommodation.Description) {
		return &ValidationError{Message: "Invalid 'Description' format. It must be 3-200 characters long and contain only letters, numbers, spaces, commas, apostrophes, and hyphens"}
	}

	if accommodation.Benefits == "" {
		return &ValidationError{Message: "Benefits cannot be empty"}
	}
	if !benefitsRegex.MatchString(accommodation.Benefits) {
		return &ValidationError{Message: "Invalid 'Benefits' format. It must be 3-100 characters long and contain only letters, numbers, spaces, commas, apostrophes, and hyphens"}
	}

	if accommodation.Location.Country == "" {
		return &ValidationError{Message: "Country cannot be empty"}
	}
	if !countryRegex.MatchString(accommodation.Location.Country) {
		return &ValidationError{Message: "Invalid 'Country' format. It must start with an uppercase letter, followed by letters, spaces, or hyphens, and be 2-35 characters long"}
	}

	if accommodation.Location.City == "" {
		return &ValidationError{Message: "City cannot be empty"}
	}
	if !cityRegex.MatchString(accommodation.Location.City) {
		return &ValidationError{Message: "Invalid 'City' format. It must start with an uppercase letter, followed by letters, spaces, or hyphens, and be 2-35 characters long"}
	}

	if accommodation.Location.Street == "" {
		return &ValidationError{Message: "Street cannot be empty"}
	}
	if !streetRegex.MatchString(accommodation.Location.Street) {
		return &ValidationError{Message: "Invalid 'Street' format. It must start with an uppercase letter, followed by letters, numbers, spaces, commas, apostrophes, or hyphens, and be 2-50 characters long"}
	}

	if accommodation.Location.Number <= 0 {
		return &ValidationError{Message: "Number in Location should be a positive integer"}
	}

	if accommodation.MinGuest <= 0 {
		return &ValidationError{Message: "MinGuest should be a non-negative integer"}
	}
	if accommodation.MaxGuest < accommodation.MinGuest {
		return &ValidationError{Message: "MaxGuest should be greater than or equal to MinGuest"}
	}

	if accommodation.OwnerId == "" {
		return &ValidationError{Message: "OwnerId cannot be empty"}
	}

	return nil
}

func validateRate(rate *data.Rate) *ValidationError {

	if rate.Rate == 0 {
		return &ValidationError{Message: "Rate cannot be 0"}
	}
	if rate.Rate > 5 || rate.Rate < 1 {
		return &ValidationError{Message: "Rate can be only from 1 to 5"}
	}

	return nil
}

func (s *AccommodationHandler) FilterAccommodationsHandler(rw http.ResponseWriter, h *http.Request) {
	ctx, span := s.tracer.Start(h.Context(), "AccommodationHandler.FilterAccommodationsHandler")
	defer span.End()

	var filterParams data.FilterParams

	authHeader := h.Header.Get("Authorization")
	authToken := extractBearerToken(authHeader)

	if authToken == "" {
		span.AddEvent("Error extracting Bearer token")
		s.logger.Println("Error extracting Bearer token")
		rw.WriteHeader(http.StatusUnauthorized)
		return
	}

	if err := json.NewDecoder(h.Body).Decode(&filterParams); err != nil {
		s.logger.Println("Error decoding filter parameters: ", err)
		span.SetStatus(codes.Error, "Error decoding filter parameters")
		rw.WriteHeader(http.StatusBadRequest)
		return
	}

	var minPrice int
	var maxPrice int
	var minPriceBool bool
	var maxPriceBool bool
	var err error

	if filterParams.MinPrice != "" {
		minPrice, err = strconv.Atoi(filterParams.MinPrice)
		if err != nil {
			errorMessage := "minPrice must be a valid integer"
			span.SetStatus(codes.Error, errorMessage)
			http.Error(rw, errorMessage, http.StatusBadRequest)
			fmt.Println("Error:", errorMessage)
			return
		}
		if minPrice < 0 {
			errorMessage := "minPrice must be non-negative"
			span.SetStatus(codes.Error, errorMessage)
			http.Error(rw, errorMessage, http.StatusBadRequest)
			//rw.WriteHeader(http.StatusBadRequest)
			//rw.Write([]byte(errorMessage))
			fmt.Println("Error:", errorMessage)
			return
		}
		minPriceBool = true
	}

	if filterParams.MaxPrice != "" {
		maxPrice, err = strconv.Atoi(filterParams.MaxPrice)
		if err != nil {
			errorMessage := "maxPrice must be a valid integer"
			span.SetStatus(codes.Error, errorMessage)
			http.Error(rw, errorMessage, http.StatusBadRequest)
			fmt.Println("Error:", errorMessage)
			return
		}
		if maxPrice < 0 {
			errorMessage := "maxPrice must be non-negative"
			span.SetStatus(codes.Error, errorMessage)
			http.Error(rw, errorMessage, http.StatusBadRequest)
			//rw.WriteHeader(http.StatusBadRequest)
			//rw.Write([]byte(errorMessage))
			fmt.Println("Error:", errorMessage)
			return
		}
		maxPriceBool = true
	}

	if filterParams.MinPrice != "" && filterParams.MaxPrice != "" {
		if minPrice >= 0 && maxPrice >= 0 {
			if minPrice > maxPrice {
				errorMessage := "minPrice must be less than or equal to maxPrice"
				span.SetStatus(codes.Error, errorMessage)
				http.Error(rw, errorMessage, http.StatusBadRequest)
				fmt.Println("Error:", errorMessage)
				return
			}
		}
	}

	accommodations, err := s.repo.FilterAccommodations(ctx, authToken, filterParams, minPrice, maxPrice, minPriceBool, maxPriceBool)
	if err != nil {
		s.logger.Print("Database exception: ", err)
		span.SetStatus(codes.Error, "Error filtering accommodations")
		rw.WriteHeader(http.StatusBadRequest)
		return
	}

	rw.Header().Set("Content-Type", "application/json")
	json.NewEncoder(rw).Encode(accommodations)

	span.SetStatus(codes.Ok, "")
	rw.WriteHeader(http.StatusOK)
}

func (s *AccommodationHandler) MiddlewareAccommodationDeserialization(next http.Handler) http.Handler {
	return http.HandlerFunc(func(rw http.ResponseWriter, h *http.Request) {
		accommodations := &data.Accommodation{}
		err := accommodations.FromJSON(h.Body)
		if err != nil {
			http.Error(rw, "Unable to decode json", http.StatusBadRequest)
			s.logger.Fatal(err)
			return
		}
		ctx := context.WithValue(h.Context(), KeyProduct{}, accommodations)
		h = h.WithContext(ctx)
		next.ServeHTTP(rw, h)
	})
}

func (s *AccommodationHandler) MiddlewareRateDeserialization(next http.Handler) http.Handler {
	return http.HandlerFunc(func(rw http.ResponseWriter, h *http.Request) {
		rates := &data.Rate{}
		err := rates.FromJSON(h.Body)
		if err != nil {
			http.Error(rw, "Unable to decode json", http.StatusBadRequest)
			s.logger.Fatal(err)
			return
		}
		ctx := context.WithValue(h.Context(), KeyProduct{}, rates)
		h = h.WithContext(ctx)
		next.ServeHTTP(rw, h)
	})
}

func CircuitBreaker(name string) *gobreaker.CircuitBreaker {
	return gobreaker.NewCircuitBreaker(
		gobreaker.Settings{
			Name:        name,
			MaxRequests: 1,
			Timeout:     10 * time.Second,
			Interval:    0,
			ReadyToTrip: func(counts gobreaker.Counts) bool {
				return counts.ConsecutiveFailures > 2
			},
			OnStateChange: func(name string, from gobreaker.State, to gobreaker.State) {
				log.Printf("Circuit Breaker '%s' changed from '%s' to '%s'\n", name, from, to)
			},

			IsSuccessful: func(err error) bool {
				if err == nil {
					return true
				}
				errResp, ok := err.(data.ErrResp)
				return ok && errResp.StatusCode >= 400 && errResp.StatusCode < 500
			},
		},
	)
}

func ExtractTraceInfoMiddleware(next http.Handler) http.Handler {
	return http.HandlerFunc(func(w http.ResponseWriter, r *http.Request) {
		ctx := otel.GetTextMapPropagator().Extract(r.Context(), propagation.HeaderCarrier(r.Header))
		next.ServeHTTP(w, r.WithContext(ctx))
	})
}<|MERGE_RESOLUTION|>--- conflicted
+++ resolved
@@ -109,6 +109,12 @@
 	log.Printf("Token Claims: %+v\n", claims)
 	username := claims["username"]
 
+	/*userID, statusCode, err := s.getUserIDFromUserService(username)
+	if err != nil {
+		http.Error(writer, err.Error(), statusCode)
+		return
+	}*/
+
 	// Circuit breaker for user service
 	result, breakerErr := s.cb.Execute(func() (interface{}, error) {
 		userID, statusCode, err := s.getUserIDFromUserService(ctx, username)
@@ -1187,7 +1193,6 @@
 	}
 }
 
-<<<<<<< HEAD
 func (s *AccommodationHandler) GetAverageRateForHost(rw http.ResponseWriter, h *http.Request) {
 	ctx, span := s.tracer.Start(h.Context(), "AccommodationHandler.GetAverageRateByHost")
 	defer span.End()
@@ -1214,7 +1219,8 @@
 		return
 	}
 	span.SetStatus(codes.Ok, "")
-=======
+}
+
 func (s *AccommodationHandler) GetImageURLS(rw http.ResponseWriter, h *http.Request) {
 	vars := mux.Vars(h)
 	folderName := vars["folderName"]
@@ -1331,7 +1337,6 @@
 
 	// Return a success response
 	rw.WriteHeader(http.StatusOK)
->>>>>>> f6e082d9
 }
 
 type StatusError struct {
