package handlers

import (
	"accommodations_service/authorization"
	"accommodations_service/data"
	"accommodations_service/errors"
	"context"
	"encoding/json"
	"fmt"
	"github.com/cristalhq/jwt/v4"
	"github.com/gorilla/mux"
	"github.com/sony/gobreaker"
	"go.mongodb.org/mongo-driver/bson"
	"go.mongodb.org/mongo-driver/bson/primitive"
	"log"
	"net/http"
	"os"
	"regexp"
	"strconv"
	"strings"
	"time"
)

var (
	jwtKey          = []byte(os.Getenv("SECRET_KEY"))
	verifier, _     = jwt.NewVerifierHS(jwt.HS256, jwtKey)
	userServiceHost = os.Getenv("USER_SERVICE_HOST")
	userServicePort = os.Getenv("USER_SERVICE_PORT")
)

type KeyProduct struct{}

type AccommodationHandler struct {
	logger *log.Logger
	repo   *data.AccommodationRepo
	cb     *gobreaker.CircuitBreaker
}

type ValidationError struct {
	Message string `json:"message"`
}

func NewAccommodationHandler(l *log.Logger, r *data.AccommodationRepo) *AccommodationHandler {
	return &AccommodationHandler{
		logger: l,
		repo:   r,
		cb:     CircuitBreaker("accommodationService"),
	}
}

<<<<<<< HEAD
func (s *AccommodationHandler) CreateAccommodation(rw http.ResponseWriter, h *http.Request) {
	accommodation := h.Context().Value(KeyProduct{}).(*data.Accommodation)
=======
func (s *AccommodationHandler) CreateAccommodation(writer http.ResponseWriter, req *http.Request) {
	bearer := req.Header.Get("Authorization")
	if bearer == "" {
		log.Println("Authorization header missing")
		http.Error(writer, "Unauthorized", http.StatusUnauthorized)
		return
	}

	bearerToken := strings.Split(bearer, "Bearer ")
	if len(bearerToken) != 2 {
		log.Println("Malformed Authorization header")
		http.Error(writer, "Unauthorized", http.StatusUnauthorized)
		return
	}

	tokenString := bearerToken[1]
	log.Printf("Token: %s\n", tokenString)

	token, err := jwt.Parse([]byte(tokenString), verifier)
	if err != nil {
		log.Println("Token parsing error:", err)
		http.Error(writer, "Unauthorized", http.StatusUnauthorized)
		return
	}

	claims := authorization.GetMapClaims(token.Bytes())
	log.Printf("Token Claims: %+v\n", claims)
	username := claims["username"]

	/*userID, statusCode, err := s.getUserIDFromUserService(username)
	if err != nil {
		http.Error(writer, err.Error(), statusCode)
		return
	}*/

	// Circuit breaker for user service
	result, breakerErr := s.cb.Execute(func() (interface{}, error) {
		userID, statusCode, err := s.getUserIDFromUserService(username)
		return map[string]interface{}{"userID": userID, "statusCode": statusCode, "err": err}, err
	})

	if breakerErr != nil {
		log.Println("Circuit breaker open:", breakerErr)
		http.Error(writer, "Service Unavailable", http.StatusServiceUnavailable)
		return
	}

	resultMap, ok := result.(map[string]interface{})
	if !ok {
		log.Println("Internal server error: Unexpected result type")
		http.Error(writer, "Internal server error", http.StatusInternalServerError)
		return
	}

	userID, ok := resultMap["userID"].(string)
	if !ok {
		log.Println("Internal server error: User ID not found in the response")
		http.Error(writer, "Internal server error", http.StatusInternalServerError)
		return
	}

	statusCode, ok := resultMap["statusCode"].(int)
	if !ok {
		log.Println("Internal server error: Status code not found in the response")
		http.Error(writer, "Internal server error", http.StatusInternalServerError)
		return
	}

	if err, ok := resultMap["err"].(error); ok && err != nil {
		log.Println("Error from user service:", err)
		http.Error(writer, err.Error(), statusCode)
		return
	}
	accommodation := req.Context().Value(KeyProduct{}).(*data.Accommodation)

	accommodation.OwnerId = userID
>>>>>>> dbb65452

	if err := validateAccommodation(accommodation); err != nil {
		http.Error(writer, err.Message, http.StatusUnprocessableEntity)
		return
	}

<<<<<<< HEAD
	insertedID, err := s.repo.InsertAccommodation(accommodation)
=======
	err = s.repo.InsertAccommodation(accommodation)
>>>>>>> dbb65452
	if err != nil {
		s.logger.Print("Database exception: ", err)
		writer.WriteHeader(http.StatusBadRequest)
		return
	}

<<<<<<< HEAD
	s.logger.Println("Inserted ID:", insertedID)

	// Respond with HTTP status 200 and the inserted ID in the response body
	rw.WriteHeader(http.StatusOK)
	rw.Header().Set("Content-Type", "application/json")
	responseJSON := map[string]string{"id": insertedID}
	json.NewEncoder(rw).Encode(responseJSON)
=======
	writer.WriteHeader(http.StatusOK)
}

func (s *AccommodationHandler) getUserIDFromUserService(username interface{}) (string, int, error) {
	userServiceEndpoint := fmt.Sprintf("http://%s:%s/getOne/%s", userServiceHost, userServicePort, username)
	userServiceRequest, _ := http.NewRequest("GET", userServiceEndpoint, nil)
	response, err := http.DefaultClient.Do(userServiceRequest)
	if err != nil {
		return "", http.StatusInternalServerError, err
	}
	defer response.Body.Close()

	if response.StatusCode != http.StatusOK {
		return "", response.StatusCode, fmt.Errorf(errors.NotFoundUserError)
	}

	var user map[string]interface{}
	if err := json.NewDecoder(response.Body).Decode(&user); err != nil {
		return "", http.StatusInternalServerError, err
	}

	userID, ok := user["id"].(string)
	if !ok {
		return "", http.StatusInternalServerError, fmt.Errorf("User ID not found in the response")
	}

	return userID, http.StatusOK, nil
>>>>>>> dbb65452
}

func (s *AccommodationHandler) GetAll(rw http.ResponseWriter, h *http.Request) {

	accommodations, err := s.repo.GetAll()
	if err != nil {
		s.logger.Print("Database exception: ", err)
		rw.WriteHeader(http.StatusBadRequest)
		return
	}

	rw.Header().Set("Content-Type", "application/json")
	json.NewEncoder(rw).Encode(accommodations)
	rw.WriteHeader(http.StatusOK)
}

func (s *AccommodationHandler) GetByID(rw http.ResponseWriter, h *http.Request) {
	vars := mux.Vars(h)
	id, err := primitive.ObjectIDFromHex(vars["id"])
	if err != nil {
		rw.WriteHeader(http.StatusBadRequest)
		return
	}

	accommodation, err := s.repo.GetByID(id)
	if err != nil {
		s.logger.Print("Database exception: ", err)
		rw.WriteHeader(http.StatusNotFound)
		return
	}

	rw.Header().Set("Content-Type", "application/json")
	json.NewEncoder(rw).Encode(accommodation)
	rw.WriteHeader(http.StatusOK)
}

func (s *AccommodationHandler) SearchAccommodations(rw http.ResponseWriter, h *http.Request) {

	location := h.URL.Query().Get("location")
	minGuests := h.URL.Query().Get("minGuests")

	minGuestsInt, err := strconv.Atoi(minGuests)
	if err != nil {
		http.Error(rw, "Invalid minGuests parameter", http.StatusBadRequest)
		return
	}

	filter := bson.M{}
	if location != "" {
		filter["location.country"] = location
	}
	if minGuests != "" {
		// Condition to filter by Guests
		filter["$and"] = bson.A{
			bson.M{"minGuest": bson.M{"$lte": minGuestsInt}},
			bson.M{"maxGuest": bson.M{"$gte": minGuestsInt}},
		}
	}

	accommodations, err := s.repo.Search(filter)
	if err != nil {
		s.logger.Print("Database exception: ", err)
		rw.WriteHeader(http.StatusBadRequest)
		return
	}

	rw.Header().Set("Content-Type", "application/json")
	json.NewEncoder(rw).Encode(accommodations)
	rw.WriteHeader(http.StatusOK)
}

func validateAccommodation(accommodation *data.Accommodation) *ValidationError {
	nameRegex := regexp.MustCompile(`^[a-zA-Z0-9\s,'-]{3,35}$`)
	descriptionRegex := regexp.MustCompile(`^[a-zA-Z0-9\s,'-]{3,200}$`)
	imagesRegex := regexp.MustCompile(`^[a-zA-Z0-9\s,'-]{3,200}$`)
	countryRegex := regexp.MustCompile(`^[A-Z][a-zA-Z\s-]{2,35}$`)
	cityRegex := regexp.MustCompile(`^[A-Z][a-zA-Z\s-]{2,35}$`)
	streetRegex := regexp.MustCompile(`^[A-Z][a-zA-Z0-9\s,'-]{2,35}$`)
	benefitsRegex := regexp.MustCompile(`^[a-zA-Z0-9\s,'-]{3,100}$`)

	if accommodation.Name == "" {
		return &ValidationError{Message: "Name cannot be empty"}
	}
	if !nameRegex.MatchString(accommodation.Name) {
		return &ValidationError{Message: "Invalid 'Name' format. It must be 3-35 characters long and contain only letters, numbers, spaces, commas, apostrophes, and hyphens"}
	}

	if accommodation.Description == "" {
		return &ValidationError{Message: "Description cannot be empty"}
	}
	if !descriptionRegex.MatchString(accommodation.Description) {
		return &ValidationError{Message: "Invalid 'Description' format. It must be 3-200 characters long and contain only letters, numbers, spaces, commas, apostrophes, and hyphens"}
	}

	if accommodation.Images == "" {
		return &ValidationError{Message: "Images cannot be empty"}
	}
	if !imagesRegex.MatchString(accommodation.Images) {
		return &ValidationError{Message: "Invalid 'Images' format. It must be 3-200 characters long and contain only letters, numbers, spaces, commas, apostrophes, and hyphens"}
	}

	if accommodation.Benefits == "" {
		return &ValidationError{Message: "Benefits cannot be empty"}
	}
	if !benefitsRegex.MatchString(accommodation.Benefits) {
		return &ValidationError{Message: "Invalid 'Benefits' format. It must be 3-100 characters long and contain only letters, numbers, spaces, commas, apostrophes, and hyphens"}
	}

	if accommodation.Location.Country == "" {
		return &ValidationError{Message: "Country cannot be empty"}
	}
	if !countryRegex.MatchString(accommodation.Location.Country) {
		return &ValidationError{Message: "Invalid 'Country' format. It must start with an uppercase letter, followed by letters, spaces, or hyphens, and be 2-35 characters long"}
	}

	if accommodation.Location.City == "" {
		return &ValidationError{Message: "City cannot be empty"}
	}
	if !cityRegex.MatchString(accommodation.Location.City) {
		return &ValidationError{Message: "Invalid 'City' format. It must start with an uppercase letter, followed by letters, spaces, or hyphens, and be 2-35 characters long"}
	}

	if accommodation.Location.Street == "" {
		return &ValidationError{Message: "Street cannot be empty"}
	}
	if !streetRegex.MatchString(accommodation.Location.Street) {
		return &ValidationError{Message: "Invalid 'Street' format. It must start with an uppercase letter, followed by letters, numbers, spaces, commas, apostrophes, or hyphens, and be 2-50 characters long"}
	}

	if accommodation.Location.Number <= 0 {
		return &ValidationError{Message: "Number in Location should be a positive integer"}
	}

	if accommodation.MinGuest <= 0 {
		return &ValidationError{Message: "MinGuest should be a non-negative integer"}
	}
	if accommodation.MaxGuest < accommodation.MinGuest {
		return &ValidationError{Message: "MaxGuest should be greater than or equal to MinGuest"}
	}

	if accommodation.OwnerId == "" {
		return &ValidationError{Message: "OwnerId cannot be empty"}
	}

	return nil
}

func (s *AccommodationHandler) MiddlewareAccommodationDeserialization(next http.Handler) http.Handler {
	return http.HandlerFunc(func(rw http.ResponseWriter, h *http.Request) {
		accommodations := &data.Accommodation{}
		err := accommodations.FromJSON(h.Body)
		if err != nil {
			http.Error(rw, "Unable to decode json", http.StatusBadRequest)
			s.logger.Fatal(err)
			return
		}
		ctx := context.WithValue(h.Context(), KeyProduct{}, accommodations)
		h = h.WithContext(ctx)
		next.ServeHTTP(rw, h)
	})
}

func CircuitBreaker(name string) *gobreaker.CircuitBreaker {
	return gobreaker.NewCircuitBreaker(
		gobreaker.Settings{
			Name:        name,
			MaxRequests: 1,
			Timeout:     10 * time.Second,
			Interval:    0,
			ReadyToTrip: func(counts gobreaker.Counts) bool {
				return counts.ConsecutiveFailures > 2
			},
			OnStateChange: func(name string, from gobreaker.State, to gobreaker.State) {
				log.Printf("Circuit Breaker '%s' changed from '%s' to '%s'\n", name, from, to)
			},

			IsSuccessful: func(err error) bool {
				if err == nil {
					return true
				}
				errResp, ok := err.(data.ErrResp)
				return ok && errResp.StatusCode >= 400 && errResp.StatusCode < 500
			},
		},
	)
}<|MERGE_RESOLUTION|>--- conflicted
+++ resolved
@@ -48,10 +48,6 @@
 	}
 }
 
-<<<<<<< HEAD
-func (s *AccommodationHandler) CreateAccommodation(rw http.ResponseWriter, h *http.Request) {
-	accommodation := h.Context().Value(KeyProduct{}).(*data.Accommodation)
-=======
 func (s *AccommodationHandler) CreateAccommodation(writer http.ResponseWriter, req *http.Request) {
 	bearer := req.Header.Get("Authorization")
 	if bearer == "" {
@@ -128,33 +124,19 @@
 	accommodation := req.Context().Value(KeyProduct{}).(*data.Accommodation)
 
 	accommodation.OwnerId = userID
->>>>>>> dbb65452
 
 	if err := validateAccommodation(accommodation); err != nil {
 		http.Error(writer, err.Message, http.StatusUnprocessableEntity)
 		return
 	}
 
-<<<<<<< HEAD
-	insertedID, err := s.repo.InsertAccommodation(accommodation)
-=======
 	err = s.repo.InsertAccommodation(accommodation)
->>>>>>> dbb65452
 	if err != nil {
 		s.logger.Print("Database exception: ", err)
 		writer.WriteHeader(http.StatusBadRequest)
 		return
 	}
 
-<<<<<<< HEAD
-	s.logger.Println("Inserted ID:", insertedID)
-
-	// Respond with HTTP status 200 and the inserted ID in the response body
-	rw.WriteHeader(http.StatusOK)
-	rw.Header().Set("Content-Type", "application/json")
-	responseJSON := map[string]string{"id": insertedID}
-	json.NewEncoder(rw).Encode(responseJSON)
-=======
 	writer.WriteHeader(http.StatusOK)
 }
 
@@ -182,7 +164,6 @@
 	}
 
 	return userID, http.StatusOK, nil
->>>>>>> dbb65452
 }
 
 func (s *AccommodationHandler) GetAll(rw http.ResponseWriter, h *http.Request) {
