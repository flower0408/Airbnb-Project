--- conflicted
+++ resolved
@@ -13,13 +13,10 @@
 	"github.com/sony/gobreaker"
 	"go.mongodb.org/mongo-driver/bson"
 	"go.mongodb.org/mongo-driver/bson/primitive"
-<<<<<<< HEAD
 	"go.opentelemetry.io/otel"
 	"go.opentelemetry.io/otel/propagation"
 	"go.opentelemetry.io/otel/trace"
-=======
 	"io"
->>>>>>> a6b1bfab
 	"io/ioutil"
 	"log"
 	"net/http"
@@ -49,11 +46,8 @@
 	logger *log.Logger
 	repo   *data.AccommodationRepo
 	cb     *gobreaker.CircuitBreaker
-<<<<<<< HEAD
+	cb2    *gobreaker.CircuitBreaker
 	tracer trace.Tracer
-=======
-	cb2    *gobreaker.CircuitBreaker
->>>>>>> a6b1bfab
 }
 
 type ValidationError struct {
@@ -65,11 +59,8 @@
 		logger: l,
 		repo:   r,
 		cb:     CircuitBreaker("accommodationService"),
-<<<<<<< HEAD
+		cb2:    CircuitBreaker("reservationService2"),
 		tracer: t,
-=======
-		cb2:    CircuitBreaker("reservationService2"),
->>>>>>> a6b1bfab
 	}
 }
 
