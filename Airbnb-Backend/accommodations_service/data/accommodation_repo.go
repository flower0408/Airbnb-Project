package data

import (
	"context"
	"encoding/json"
	"errors"
	"fmt"
	"go.mongodb.org/mongo-driver/bson"
	"go.mongodb.org/mongo-driver/bson/primitive"
	"go.mongodb.org/mongo-driver/mongo"
	"go.mongodb.org/mongo-driver/mongo/options"
	"go.mongodb.org/mongo-driver/mongo/readpref"
	"go.opentelemetry.io/otel"
	"go.opentelemetry.io/otel/codes"
	"go.opentelemetry.io/otel/propagation"
	"go.opentelemetry.io/otel/trace"
	"io"
	"log"
	"net/http"
	"os"
	"strconv"
	"strings"
	"time"
)

type AccommodationRepo struct {
	cli    *mongo.Client
	logger *log.Logger
	client *http.Client
	tracer trace.Tracer
}

var (
	reservationServiceHost = os.Getenv("RESERVATIONS_SERVICE_HOST")
	reservationServicePort = os.Getenv("RESERVATIONS_SERVICE_PORT")
<<<<<<< HEAD
=======
	usersServiceHost       = os.Getenv("USER_SERVICE_HOST")
	usersServicePort       = os.Getenv("USER_SERVICE_PORT")
>>>>>>> 024ba96d
)

func New(ctx context.Context, logger *log.Logger, tracer trace.Tracer) (*AccommodationRepo, error) {
	dburi := fmt.Sprintf("mongodb://%s:%s/", os.Getenv("ACCOMMODATIONS_DB_HOST"), os.Getenv("ACCOMMODATIONS_DB_PORT"))

	client, err := mongo.NewClient(options.Client().ApplyURI(dburi))
	if err != nil {
		return nil, err
	}

	err = client.Connect(ctx)
	if err != nil {
		return nil, err
	}

	httpClient := &http.Client{
		Transport: &http.Transport{
			MaxIdleConns:        10,
			MaxIdleConnsPerHost: 10,
			MaxConnsPerHost:     10,
		},
	}

	// Return repository with logger and DB client
	return &AccommodationRepo{
		cli:    client,
		logger: logger,
		client: httpClient,
		tracer: tracer,
	}, nil
}

// Disconnect from database
func (pr *AccommodationRepo) DisconnectMongo(ctx context.Context) error {
	err := pr.cli.Disconnect(ctx)
	if err != nil {
		return err
	}
	return nil
}

// Check database connection
func (rr *AccommodationRepo) Ping() {
	ctx, cancel := context.WithTimeout(context.Background(), 5*time.Second)
	defer cancel()

	// Check connection -> if no error, connection is established
	err := rr.cli.Ping(ctx, readpref.Primary())
	if err != nil {
		rr.logger.Println(err)
	}

	// Print available databases
	databases, err := rr.cli.ListDatabaseNames(ctx, bson.M{})
	if err != nil {
		rr.logger.Println(err)
	}
	fmt.Println(databases)
}

func (rr *AccommodationRepo) InsertAccommodation(ctx context.Context, accommodation *Accommodation) (string, error) {
	ctx, span := rr.tracer.Start(ctx, "AccommodationRepo.InsertAccommodation")
	defer span.End()

	accommodationCollection := rr.getCollection(ctx)

	result, err := accommodationCollection.InsertOne(ctx, accommodation)
	if err != nil {
		span.SetStatus(codes.Error, err.Error())
		rr.logger.Println(err)
		return "", err
	}

	insertedID, ok := result.InsertedID.(primitive.ObjectID)
	if !ok {
		span.AddEvent("Failed to convert InsertedID to ObjectID")
		rr.logger.Println("Failed to convert InsertedID to ObjectID")
		return "", errors.New("Failed to convert InsertedID")
	}

	return insertedID.Hex(), nil
}

func (rr *AccommodationRepo) InsertRateForAccommodation(ctx context.Context, rate *Rate) (string, error) {
	ctx, span := rr.tracer.Start(ctx, "AccommodationRepo.InsertRateForAccommodation")
	defer span.End()

	rateCollection := rr.getRateCollection(ctx)

	_, err := rateCollection.InsertOne(ctx, rate)
	if err != nil {
		span.SetStatus(codes.Error, "Error insert rate for accommodation")
		rr.logger.Println(err)
		return "", err
	}

	return "", nil
}

func (rr *AccommodationRepo) InsertRateForHost(ctx context.Context, rate *Rate, authToken string) (string, error) {
	ctx, span := rr.tracer.Start(ctx, "AccommodationRepo.InsertRateForHost")
	defer span.End()

	rateCollection := rr.getRateCollection(ctx)

	_, err := rateCollection.InsertOne(ctx, rate)
	if err != nil {
		span.SetStatus(codes.Error, "Error insert rate for host")
		rr.logger.Println(err)
		return "", err
	}

	usersEndpoint := fmt.Sprintf("http://%s:%s/isHighlighted/%s", usersServiceHost, usersServicePort, rate.ForHostId)
	usersRequest, err := http.NewRequest("GET", usersEndpoint, nil)
	otel.GetTextMapPropagator().Inject(ctx, propagation.HeaderCarrier(usersRequest.Header))
	if err != nil {
		span.SetStatus(codes.Error, "Error creating users request")
		fmt.Println("Error creating users request:", err)
		return "Error creating users request:", err
	}

	usersRequest.Header.Set("Authorization", "Bearer "+authToken)

	usersResponse, err := http.DefaultClient.Do(usersRequest)
	if err != nil {
		span.SetStatus(codes.Error, "Error sending users request")
		fmt.Println("Error sending users request:", err)
		return "Error sending users request:", err
	}

	if usersResponse.StatusCode != http.StatusOK {
		span.SetStatus(codes.Error, "Users service returned an error")
		fmt.Println("Users service returned an error:", usersResponse.Status)
		return "Users service returned an error:", errors.New("Users service returned an error")
	}

	var response2 bool

	//err = responseToType(accommodationResponse.Body, accommodations)
	err = json.NewDecoder(usersResponse.Body).Decode(&response2)
	if err != nil {
		span.SetStatus(codes.Error, "Error decoding users response")
		fmt.Println("Error decoding users response:", err)
		return "Error decoding users response:", err
	}

	defer usersResponse.Body.Close()

	return "", nil
}

func (rr *AccommodationRepo) DeleteRateForHost(ctx context.Context, rateID string, authToken string) error {
	ctx, span := rr.tracer.Start(ctx, "AccommodationRepo.DeleteRateForHost")
	defer span.End()

	objID, err := primitive.ObjectIDFromHex(rateID)
	if err != nil {
		span.SetStatus(codes.Error, err.Error())
		rr.logger.Println(err)
		return err
	}

	rateCollection := rr.getRateCollection(ctx)

	filter := bson.M{"_id": objID}

	var rate Rate
	err = rateCollection.FindOne(ctx, filter).Decode(&rate)
	if err != nil {
		span.SetStatus(codes.Error, "Error finding rate")
		rr.logger.Println(err)
		return err
	}

	_, err2 := rateCollection.DeleteOne(ctx, filter)
	if err2 != nil {
		span.SetStatus(codes.Error, "Error delete rate")
		rr.logger.Println(err2)
		return err2
	}

	usersEndpoint := fmt.Sprintf("http://%s:%s/isHighlighted/%s", usersServiceHost, usersServicePort, rate.ForHostId)
	usersRequest, err := http.NewRequest("GET", usersEndpoint, nil)
	otel.GetTextMapPropagator().Inject(ctx, propagation.HeaderCarrier(usersRequest.Header))
	if err != nil {
		span.SetStatus(codes.Error, "Error creating users request")
		fmt.Println("Error creating users request:", err)
		return err
	}

	usersRequest.Header.Set("Authorization", "Bearer "+authToken)

	usersResponse, err := http.DefaultClient.Do(usersRequest)
	if err != nil {
		span.SetStatus(codes.Error, "Error sending users request")
		fmt.Println("Error sending users request:", err)
		return err
	}

	if usersResponse.StatusCode != http.StatusOK {
		span.SetStatus(codes.Error, "Users service returned an error")
		fmt.Println("Users service returned an error:", usersResponse.Status)
		return errors.New("Users service returned an error")
	}

	var response2 bool

	//err = responseToType(accommodationResponse.Body, accommodations)
	err = json.NewDecoder(usersResponse.Body).Decode(&response2)
	if err != nil {
		span.SetStatus(codes.Error, "Error decoding users response")
		fmt.Println("Error decoding users response:", err)
		return err
	}

	defer usersResponse.Body.Close()

	return nil
}
func (rr *AccommodationRepo) UpdateRateForHost(ctx context.Context, rateID string, rate *Rate, authToken string) error {
	ctx, span := rr.tracer.Start(ctx, "AccommodationRepo.UpdateRateForHost")
	defer span.End()

	rateId, err := primitive.ObjectIDFromHex(rateID)
	if err != nil {
		span.SetStatus(codes.Error, "Error converting ID to ObjectID")
		fmt.Println("Error converting ID to ObjectID:", err)
		return err
	}

	filter := bson.M{"_id": rateId}

	var foundRate Rate
	err = rr.getRateCollection(ctx).FindOne(ctx, filter).Decode(&foundRate)
	if err != nil {
		span.SetStatus(codes.Error, "Error finding rate by ID")
		fmt.Println("Error finding rate by ID:", err)
		return err
	}

	if rate.Rate <= 0 || rate.Rate > 5 {
		span.SetStatus(codes.Error, "Invalid rate value")
		return fmt.Errorf("Invalid rate value: %v. Rate must be between 0 and 5", rate.Rate)
	}

	update := bson.M{"$set": bson.M{"rate": rate.Rate, "updatedAt": rate.UpdatedAt}}

	result, err := rr.getRateCollection(ctx).UpdateOne(ctx, filter, update)

	if err != nil {
		span.SetStatus(codes.Error, "Error updating rate")
		rr.logger.Println("Error updating rate:", err)
		return err
	}

	rr.logger.Printf("Documents matched: %v\n", result.MatchedCount)
	rr.logger.Printf("Documents updated: %v\n", result.ModifiedCount)

	usersEndpoint := fmt.Sprintf("http://%s:%s/isHighlighted/%s", usersServiceHost, usersServicePort, foundRate.ForHostId)
	usersRequest, err := http.NewRequest("GET", usersEndpoint, nil)
	otel.GetTextMapPropagator().Inject(ctx, propagation.HeaderCarrier(usersRequest.Header))
	if err != nil {
		span.SetStatus(codes.Error, "Error creating users request")
		fmt.Println("Error creating users request:", err)
		return err
	}

	usersRequest.Header.Set("Authorization", "Bearer "+authToken)

	usersResponse, err := http.DefaultClient.Do(usersRequest)
	if err != nil {
		span.SetStatus(codes.Error, "Error sending users request")
		fmt.Println("Error sending users request:", err)
		return err
	}

	if usersResponse.StatusCode != http.StatusOK {
		span.SetStatus(codes.Error, "Users service returned an error")
		fmt.Println("Users service returned an error:", usersResponse.Status)
		return errors.New("Users service returned an error")
	}

	var response2 bool

	//err = responseToType(accommodationResponse.Body, accommodations)
	err = json.NewDecoder(usersResponse.Body).Decode(&response2)
	if err != nil {
		span.SetStatus(codes.Error, "Error decoding users response")
		fmt.Println("Error decoding users response:", err)
		return err
	}

	defer usersResponse.Body.Close()

	return nil
}

func (rr *AccommodationRepo) getCollection(ctx context.Context) *mongo.Collection {
	ctx, span := rr.tracer.Start(ctx, "AccommodationRepo.getCollection")
	defer span.End()

	accommodationDatabase := rr.cli.Database("MongoDatabase")
	accommodationCollection := accommodationDatabase.Collection("accommodations")
	return accommodationCollection
}

func (rr *AccommodationRepo) getRateCollection(ctx context.Context) *mongo.Collection {
	ctx, span := rr.tracer.Start(ctx, "AccommodationRepo.getRateCollection")
	defer span.End()

	rateDatabase := rr.cli.Database("MongoDatabase")
	rateCollection := rateDatabase.Collection("rates")
	return rateCollection
}

func (rr *AccommodationRepo) GetAll(ctx context.Context) ([]*Accommodation, error) {
	ctx, span := rr.tracer.Start(ctx, "AccommodationRepo.GetAll")
	defer span.End()

	filter := bson.D{{}}
	return rr.filter(ctx, filter)
}

func (rr *AccommodationRepo) GetAllRate(ctx context.Context) ([]*Rate, error) {
	ctx, span := rr.tracer.Start(ctx, "AccommodationRepo.GetAllRate")
	defer span.End()

	filter := bson.D{{}}
	return rr.filterRate(ctx, filter)
}

func (rr *AccommodationRepo) GetRateById(ctx context.Context, id primitive.ObjectID) (*Rate, error) {
	ctx, span := rr.tracer.Start(ctx, "AccommodationRepo.GetRateById")
	defer span.End()

	filter := bson.D{{"_id", id}}
	return rr.getRateByFilter(ctx, filter)
}

func (rr *AccommodationRepo) GetByID(ctx context.Context, id primitive.ObjectID) (*Accommodation, error) {
	ctx, span := rr.tracer.Start(ctx, "AccommodationRepo.GetByID")
	defer span.End()

	filter := bson.D{{"_id", id}}
	return rr.getByFilter(ctx, filter)
}

func (rr *AccommodationRepo) GetRatesByAccommodation(ctx context.Context, id string) ([]*Rate, error) {
	ctx, span := rr.tracer.Start(ctx, "AccommodationRepo.GetRatesByAccommodation")
	defer span.End()

	filter := bson.D{{"forAccommodationId", id}}
	return rr.filterRate(ctx, filter)
}

func (rr *AccommodationRepo) GetRatesByHost(ctx context.Context, id string) ([]*Rate, error) {
	ctx, span := rr.tracer.Start(ctx, "AccommodationRepo.GetRatesByHost")
	defer span.End()

	filter := bson.D{{"forHostId", id}}
	return rr.filterRate(ctx, filter)
}

func (rr *AccommodationRepo) getByFilter(ctx context.Context, filter interface{}) (*Accommodation, error) {
	ctx, span := rr.tracer.Start(ctx, "AccommodationRepo.getByFilter")
	defer span.End()

	accommodationCollection := rr.getCollection(ctx)

	var accommodation Accommodation
	err := accommodationCollection.FindOne(ctx, filter).Decode(&accommodation)
	if err != nil {
		span.SetStatus(codes.Error, "Error finding accommodation by filter")
		return nil, err
	}

	return &accommodation, nil
}

func (rr *AccommodationRepo) getRateByFilter(ctx context.Context, filter interface{}) (*Rate, error) {
	ctx, span := rr.tracer.Start(ctx, "AccommodationRepo.getRateByFilter")
	defer span.End()

	rateCollection := rr.getRateCollection(ctx)

	var rate Rate
	err := rateCollection.FindOne(ctx, filter).Decode(&rate)
	if err != nil {
		return nil, err
	}

	return &rate, nil
}

func (rr *AccommodationRepo) Search(ctx context.Context, filter interface{}) ([]*Accommodation, error) {
	ctx, span := rr.tracer.Start(ctx, "AccommodationRepo.Search")
	defer span.End()

	return rr.filter(ctx, filter)
}

func (rr *AccommodationRepo) GetAccommodationsByOwner(ctx context.Context, ownerID string) ([]primitive.ObjectID, error) {
	ctx, span := rr.tracer.Start(ctx, "AccommodationRepo.GetAccommodationsByOwner")
	defer span.End()

	filter := bson.D{{"ownerId", ownerID}}
	return rr.filterIDs(ctx, filter)
}

func (rr *AccommodationRepo) DeleteAccommodationsByOwner(ctx context.Context, ownerID string) error {
	ctx, span := rr.tracer.Start(ctx, "AccommodationRepo.GetAccommodationsByOwner")
	defer span.End()

	owner, err := primitive.ObjectIDFromHex(ownerID)
	if err != nil {
		span.SetStatus(codes.Error, "Error converting ID to ObjectID")
		fmt.Println("Error converting ID to ObjectID:", owner, err)
		return err
	}

	accommodationsCollection := rr.getCollection(ctx)

	filter := bson.M{"ownerId": ownerID}

	_, err2 := accommodationsCollection.DeleteMany(ctx, filter)
	if err2 != nil {
		span.SetStatus(codes.Error, "Error deleting accommodations by owner")
		rr.logger.Println(err2)
		return err2
	}

	return nil
}

func (rr *AccommodationRepo) HasUserRatedHost(ctx context.Context, userID string, hostID string) (bool, error) {
	ctx, span := rr.tracer.Start(ctx, "AccommodationRepo.HasUserRatedHost")
	defer span.End()

	rateCollection := rr.getRateCollection(ctx)

	filter := bson.D{
		{"byGuestId", userID},
		{"forHostId", hostID},
	}

	count, err := rateCollection.CountDocuments(ctx, filter)
	if err != nil {
		span.SetStatus(codes.Error, "Error counting rates")
		return false, err
	}

	return count > 0, nil
}

func (rr *AccommodationRepo) HasUserRatedAccommodation(ctx context.Context, userID string, accommodationId string) (bool, error) {
	ctx, span := rr.tracer.Start(ctx, "AccommodationRepo.HasUserRatedAccommodation")
	defer span.End()

	rateCollection := rr.getRateCollection(ctx)

	filter := bson.D{
		{"byGuestId", userID},
		{"forAccommodationId", accommodationId},
	}

	count, err := rateCollection.CountDocuments(ctx, filter)
	if err != nil {
		span.SetStatus(codes.Error, "Error counting rates")
		return false, err
	}

	return count > 0, nil
}

<<<<<<< HEAD
func (rr *AccommodationRepo) FilterAccommodations(ctx context.Context, params FilterParams, minPrice int, maxPrice int, minPriceBool bool, maxPriceBool bool) ([]*Accommodation, error) {
	ctx, span := rr.tracer.Start(ctx, "AccommodationRepo.FilterAccommodations")
	defer span.End()

	var filteredAccommodations []*Accommodation

	if minPrice >= 0 || maxPrice >= 0 {
		var reservationServiceEndpoint string

		if minPrice > 0 && maxPrice > 0 {
			reservationServiceEndpoint = fmt.Sprintf("http://%s:%s/filterByPrice?minPrice=%s&maxPrice=%s", reservationServiceHost, reservationServicePort, strconv.Itoa(minPrice), strconv.Itoa(maxPrice))
		} else if minPrice == 0 && maxPrice == 0 && minPriceBool && maxPriceBool {
			reservationServiceEndpoint = fmt.Sprintf("http://%s:%s/filterByPrice?minPrice=%s&maxPrice=%s", reservationServiceHost, reservationServicePort, strconv.Itoa(minPrice), strconv.Itoa(maxPrice))
		} else if maxPrice > 0 {
			reservationServiceEndpoint = fmt.Sprintf("http://%s:%s/filterByPrice?maxPrice=%s", reservationServiceHost, reservationServicePort, strconv.Itoa(maxPrice))
		} else if maxPrice == 0 && maxPriceBool {
			reservationServiceEndpoint = fmt.Sprintf("http://%s:%s/filterByPrice?maxPrice=%s", reservationServiceHost, reservationServicePort, strconv.Itoa(maxPrice))
		} else if minPrice > 0 {
			reservationServiceEndpoint = fmt.Sprintf("http://%s:%s/filterByPrice?minPrice=%s", reservationServiceHost, reservationServicePort, strconv.Itoa(minPrice))
		} else if minPrice == 0 && minPriceBool {
			reservationServiceEndpoint = fmt.Sprintf("http://%s:%s/filterByPrice?minPrice=%s", reservationServiceHost, reservationServicePort, strconv.Itoa(minPrice))
		}

		if reservationServiceEndpoint != "" {
			reservationServiceRequest, _ := http.NewRequest("GET", reservationServiceEndpoint, nil)
			responseAppointments, err := http.DefaultClient.Do(reservationServiceRequest)
			if err != nil {
				span.SetStatus(codes.Error, "Error fetching reservation service")
				return nil, fmt.Errorf("Error fetching reservation service: %v", err)
			}
			defer responseAppointments.Body.Close()

			var accommodationIds []struct {
				AccommodationID string `json:"accommodationId"`
			}

			if responseAppointments.StatusCode == http.StatusOK {
				if err := json.NewDecoder(responseAppointments.Body).Decode(&accommodationIds); err != nil {
					return nil, fmt.Errorf("Error decoding appointment data: %v", err)
				}
			} else if responseAppointments.StatusCode == http.StatusNoContent {
				accommodationIds = nil
			} else {
				buf := new(strings.Builder)
				_, _ = io.Copy(buf, responseAppointments.Body)
				errorMessage := fmt.Sprintf("ReservationServiceError: %s", buf.String())
				return nil, fmt.Errorf(errorMessage)
			}

			if accommodationIds != nil {
				var accommodationIDsFound []string
				for _, responseAccommodation := range accommodationIds {
					accommodationIDsFound = append(accommodationIDsFound, responseAccommodation.AccommodationID)
				}

				var accommodations []*Accommodation
				addedAccommodations := make(map[string]bool)
				for _, id := range accommodationIDsFound {
					objectID, err := primitive.ObjectIDFromHex(id)
					if err != nil {
						log.Printf("Invalid ObjectID (%s): %v\n", id, err)
						span.SetStatus(codes.Error, "Invalid ObjectID")
						continue
					}

					if _, ok := addedAccommodations[id]; !ok {
						accommodation, err := rr.GetByID(ctx, objectID)
						if err != nil {
							log.Printf("Accommodation not found for ObjectID (%s)\n", id)
							span.SetStatus(codes.Error, "Accommodation not found for ObjectID")
							continue
						}

						accommodations = append(accommodations, accommodation)
						if len(params.DesiredBenefits) <= 0 {
							filteredAccommodations = append(filteredAccommodations, accommodation)
						}

						addedAccommodations[id] = true
					}
				}

				if len(params.DesiredBenefits) > 0 {
					for _, accommodation := range accommodations {
						existingBenefits := strings.Split(accommodation.Benefits, ", ")
						for _, desiredBenefit := range params.DesiredBenefits {
							for _, existingBenefit := range existingBenefits {
								if existingBenefit == desiredBenefit {
									filteredAccommodations = append(filteredAccommodations, accommodation)
									break
								}
							}
						}
					}
					return filteredAccommodations, nil
				}
			}
			return filteredAccommodations, nil
		}
	}

	accommodations, err := rr.GetAll(ctx)
	if err != nil {
		rr.logger.Print("Database exception: ", err)
		span.SetStatus(codes.Error, "Error getting all accommodations")
	}

	addedAccommodations2 := make(map[string]bool)

	if len(params.DesiredBenefits) > 0 {
		for _, accommodation := range accommodations {
			existingBenefits := strings.Split(accommodation.Benefits, ", ")

			for _, desiredBenefit := range params.DesiredBenefits {
				for _, existingBenefit := range existingBenefits {
					if existingBenefit == desiredBenefit {
						if _, exists := addedAccommodations2[accommodation.ID.Hex()]; !exists {
							filteredAccommodations = append(filteredAccommodations, accommodation)
							addedAccommodations2[accommodation.ID.Hex()] = true
							break
						}
					}
				}
			}
		}
		return filteredAccommodations, nil
	}

	return filteredAccommodations, nil
=======
func (rr *AccommodationRepo) AverageRate(ctx context.Context, hostID string) (float64, error) {
	ctx, span := rr.tracer.Start(ctx, "AccommodationRepo.averageRate")
	defer span.End()

	rateCollection := rr.getRateCollection(ctx)

	filter := bson.D{
		{"forHostId", hostID},
	}

	opts := options.Find().SetProjection(bson.D{{"rate", 1}}).SetSort(bson.D{{"createdAt", -1}})

	cursor, err := rateCollection.Find(ctx, filter, opts)
	if err != nil {
		return 0, err
	}
	defer cursor.Close(ctx)

	var sum float64
	var count int
	for cursor.Next(ctx) {
		var rate Rate
		if err := cursor.Decode(&rate); err != nil {
			return 0, err
		}
		sum += float64(rate.Rate)
		count++
	}

	if count == 0 {
		return 0, nil
	}

	prosecnaOcena := sum / float64(count)
	return prosecnaOcena, nil
>>>>>>> 024ba96d
}

func (rr *AccommodationRepo) filterIDs(ctx context.Context, filter interface{}) ([]primitive.ObjectID, error) {
	ctx, span := rr.tracer.Start(ctx, "AccommodationRepo.filterIDs")
	defer span.End()

	accommodationCollection := rr.getCollection(ctx)
	cursor, err := accommodationCollection.Find(ctx, filter)
	if err != nil {
		span.SetStatus(codes.Error, "Error finding accommodation by filter")
		return nil, err
	}
	defer cursor.Close(ctx)

	var accommodationIDs []primitive.ObjectID
	for cursor.Next(ctx) {
		var accommodation Accommodation
		if err := cursor.Decode(&accommodation); err != nil {
			span.SetStatus(codes.Error, "Error decoding accommodation")
			return nil, err
		}
		accommodationIDs = append(accommodationIDs, accommodation.ID)
	}

	if err := cursor.Err(); err != nil {
		span.SetStatus(codes.Error, "Error getting accommodations")
		return nil, err
	}

	return accommodationIDs, nil
}

func (rr *AccommodationRepo) filter(ctx context.Context, filter interface{}) ([]*Accommodation, error) {
	ctx, span := rr.tracer.Start(ctx, "AccommodationRepo.filter")
	defer span.End()

	accommodationCollection := rr.getCollection(ctx)
	cursor, err := accommodationCollection.Find(ctx, filter)
	if err != nil {
		span.SetStatus(codes.Error, "Error finding accommodation by filter")
		return nil, err
	}
	defer cursor.Close(ctx)

	return decode(cursor)
}

func (rr *AccommodationRepo) filterRate(ctx context.Context, filter interface{}) ([]*Rate, error) {
	ctx, span := rr.tracer.Start(ctx, "AccommodationRepo.filterRate")
	defer span.End()

	rateCollection := rr.getRateCollection(ctx)
	cursor, err := rateCollection.Find(ctx, filter)
	if err != nil {
		span.SetStatus(codes.Error, "Error finding rate by filter")
		return nil, err
	}
	defer cursor.Close(ctx)

	return decodeRate(cursor)
}

func decode(cursor *mongo.Cursor) (users []*Accommodation, err error) {
	for cursor.Next(context.TODO()) {
		var user Accommodation
		err = cursor.Decode(&user)
		if err != nil {
			return
		}
		users = append(users, &user)
	}
	err = cursor.Err()
	return
}

func decodeRate(cursor *mongo.Cursor) (rates []*Rate, err error) {
	for cursor.Next(context.TODO()) {
		var rate Rate
		err = cursor.Decode(&rate)
		if err != nil {
			return
		}
		rates = append(rates, &rate)
	}
	err = cursor.Err()
	return
}<|MERGE_RESOLUTION|>--- conflicted
+++ resolved
@@ -33,11 +33,8 @@
 var (
 	reservationServiceHost = os.Getenv("RESERVATIONS_SERVICE_HOST")
 	reservationServicePort = os.Getenv("RESERVATIONS_SERVICE_PORT")
-<<<<<<< HEAD
-=======
 	usersServiceHost       = os.Getenv("USER_SERVICE_HOST")
 	usersServicePort       = os.Getenv("USER_SERVICE_PORT")
->>>>>>> 024ba96d
 )
 
 func New(ctx context.Context, logger *log.Logger, tracer trace.Tracer) (*AccommodationRepo, error) {
@@ -512,7 +509,6 @@
 	return count > 0, nil
 }
 
-<<<<<<< HEAD
 func (rr *AccommodationRepo) FilterAccommodations(ctx context.Context, params FilterParams, minPrice int, maxPrice int, minPriceBool bool, maxPriceBool bool) ([]*Accommodation, error) {
 	ctx, span := rr.tracer.Start(ctx, "AccommodationRepo.FilterAccommodations")
 	defer span.End()
@@ -642,7 +638,8 @@
 	}
 
 	return filteredAccommodations, nil
-=======
+}
+
 func (rr *AccommodationRepo) AverageRate(ctx context.Context, hostID string) (float64, error) {
 	ctx, span := rr.tracer.Start(ctx, "AccommodationRepo.averageRate")
 	defer span.End()
@@ -678,7 +675,6 @@
 
 	prosecnaOcena := sum / float64(count)
 	return prosecnaOcena, nil
->>>>>>> 024ba96d
 }
 
 func (rr *AccommodationRepo) filterIDs(ctx context.Context, filter interface{}) ([]primitive.ObjectID, error) {
