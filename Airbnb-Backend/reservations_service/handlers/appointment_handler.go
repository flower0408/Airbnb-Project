--- conflicted
+++ resolved
@@ -17,11 +17,8 @@
 	"net/http"
 	"os"
 	"reservations_service/data"
-<<<<<<< HEAD
+	"strconv"
 	"strings"
-=======
-	"strconv"
->>>>>>> 4173c6b7
 	"time"
 )
 
