--- conflicted
+++ resolved
@@ -2,10 +2,7 @@
 
 import (
 	"context"
-<<<<<<< HEAD
 	"encoding/json"
-=======
->>>>>>> 483fc5b0
 	"fmt"
 	"github.com/gorilla/mux"
 	"go.mongodb.org/mongo-driver/bson/primitive"
