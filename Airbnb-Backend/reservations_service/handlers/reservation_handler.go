package handlers

import (
	"bytes"
	"context"
	"encoding/json"
	"fmt"
	"github.com/cristalhq/jwt/v4"
	"github.com/gorilla/mux"
	"github.com/sony/gobreaker"
	"go.opentelemetry.io/otel"
	"go.opentelemetry.io/otel/propagation"
	"go.opentelemetry.io/otel/trace"
	"io"
	"io/ioutil"
	"log"
	"net/http"
	"os"
	"reservations_service/authorization"
	"reservations_service/data"
	"strings"
	"time"
)

type KeyProduct struct{}

var (
	jwtKey                  = []byte(os.Getenv("SECRET_KEY"))
	verifier, _             = jwt.NewVerifierHS(jwt.HS256, jwtKey)
	userServiceHost         = os.Getenv("USER_SERVICE_HOST")
	userServicePort         = os.Getenv("USER_SERVICE_PORT")
	notificationServiceHost = os.Getenv("NOTIFICATION_SERVICE_HOST")
	notificationServicePort = os.Getenv("NOTIFICATION_SERVICE_PORT")
)

type ReservationHandler struct {
	logger          *log.Logger
	reservationRepo *data.ReservationRepo
	tracer          trace.Tracer
	cb              *gobreaker.CircuitBreaker
	cb2             *gobreaker.CircuitBreaker
}

func NewReservationHandler(l *log.Logger, r *data.ReservationRepo, t trace.Tracer) *ReservationHandler {
	return &ReservationHandler{
		logger:          l,
		reservationRepo: r,
		tracer:          t,
		cb:              CircuitBreaker("reservationService"),
		cb2:             CircuitBreaker("reservationService2"),
	}
}

func (s *ReservationHandler) CreateReservation(rw http.ResponseWriter, h *http.Request) {
	ctx, span := s.tracer.Start(h.Context(), "ReservationHandler.CreateReservation")
	defer span.End()

	var (
		createdReservationID string
	)

	reservation := h.Context().Value(KeyProduct{}).(*data.Reservation)
	createdReservation, err := s.reservationRepo.InsertReservation(ctx, reservation)
	if err != nil {
		if err.Error() == "Reservation already exists for the specified dates and accommodation." {
			s.logger.Print("No one else can book accommodation for the reserved dates. ")
			rw.WriteHeader(http.StatusMethodNotAllowed)
			rw.Write([]byte("No one else can book accommodation for the reserved dates"))
		} else if err.Error() == "Can not reserve a date that does not exist in appointments." {
			s.logger.Print("Can not reserve a date that does not exist in appointments.")
			rw.WriteHeader(http.StatusBadRequest)
			rw.Write([]byte("Can not reserve a date that does not exist in appointments."))
		} else if err.Error() == "Error creating reservation. Cannot create reservation in the past." {
			s.logger.Print("Error creating reservation. Cannot create reservation in the past.")
			rw.WriteHeader(http.StatusBadRequest)
			rw.Write([]byte("Error creating reservation. Cannot create reservation in the past."))
		} else {
			s.logger.Print("Database exception: ", err)
			rw.WriteHeader(http.StatusBadRequest)
			rw.Write([]byte("Error creating reservation."))
		}
		return
	}

	createdReservationID = createdReservation.ID.String()
	s.logger.Print("Reservation created successfully: ", createdReservation)

	s.logger.Print("AccommodationId: ", createdReservation.AccommodationId)

	// Circuit breaker for accommodation service
	resultAccommodation, breakerErrAccommodation := s.cb.Execute(func() (interface{}, error) {

		accommodationDetailsEndpoint := fmt.Sprintf("http://%s:%s/%s", accommodationServiceHost, accommodationServicePort, createdReservation.AccommodationId)
		accommodationDetailsRequest, _ := http.NewRequest("GET", accommodationDetailsEndpoint, nil)
		otel.GetTextMapPropagator().Inject(ctx, propagation.HeaderCarrier(accommodationDetailsRequest.Header))
		accommodationDetailsResponse, err := http.DefaultClient.Do(accommodationDetailsRequest)
		if err != nil {
			return nil, fmt.Errorf("Error fetching accommodation details: %v", err)
		}
		defer accommodationDetailsResponse.Body.Close()

		if accommodationDetailsResponse.StatusCode != http.StatusOK {
			return nil, fmt.Errorf("Error fetching accommodation details. Status code: %d", accommodationDetailsResponse.StatusCode)
		}

		body, err := ioutil.ReadAll(accommodationDetailsResponse.Body)
		if err != nil {
			return nil, fmt.Errorf("Error reading accommodation details response: %v", err)
		}

		var accommodationDetails AccommodationDetails
		err = json.Unmarshal(body, &accommodationDetails)
		if err != nil {
			return nil, fmt.Errorf("Error unmarshaling accommodation details JSON: %v", err)
		}

		return &accommodationDetails, nil
	})

	if breakerErrAccommodation != nil {
		log.Printf("Circuit breaker error: %v", breakerErrAccommodation)
		log.Println("Before http.Error")

		rw.WriteHeader(http.StatusServiceUnavailable)

		http.Error(rw, "Error getting accommodation service", http.StatusServiceUnavailable)

		log.Println("After http.Error")

		err := s.reservationRepo.DeleteReservation(ctx, createdReservationID)
		if err != nil {
			log.Printf("Error deleting reservation after circuit breaker error: %v", err)
		}

		return
	}

	accommodationDetails := resultAccommodation.(*AccommodationDetails)

	fmt.Println("OwnerId:", accommodationDetails.OwnerId)
	fmt.Println("Name:", accommodationDetails.Name)

	// Circuit breaker for notification service
	resultNotification, breakerErrNotification := s.cb2.Execute(func() (interface{}, error) {

		requestBody := map[string]interface{}{
			"ByGuestId":   createdReservation.ByUserId,
			"ForHostId":   accommodationDetails.OwnerId,
			"Description": fmt.Sprintf("Guest for period %s created reservation for accommodation  %s", createdReservation.Period, accommodationDetails.Name),
		}

		body, err := json.Marshal(requestBody)
		if err != nil {
			return nil, fmt.Errorf("Error marshaling requestBody details JSON: %v", err)
		}

		notificationServiceEndpoint := fmt.Sprintf("http://%s:%s/", notificationServiceHost, notificationServicePort)
		notificationServiceRequest, _ := http.NewRequest("POST", notificationServiceEndpoint, bytes.NewReader(body))
		otel.GetTextMapPropagator().Inject(ctx, propagation.HeaderCarrier(notificationServiceRequest.Header))
		responseUser, err := http.DefaultClient.Do(notificationServiceRequest)
		if err != nil {
			return nil, fmt.Errorf("Error fetching notification service: %v", err)
		}
		defer responseUser.Body.Close()

		if responseUser.StatusCode != http.StatusOK {
			buf := new(strings.Builder)
			_, _ = io.Copy(buf, responseUser.Body)
			errorMessage := fmt.Sprintf("UserServiceError: %s", buf.String())
			return nil, fmt.Errorf(errorMessage)
		}

		return responseUser, nil
	})

	if breakerErrNotification != nil {
		log.Printf("Circuit breaker error: %v", breakerErrNotification)
		log.Println("Before http.Error")

		rw.WriteHeader(http.StatusServiceUnavailable)

		http.Error(rw, "Error getting notification service", http.StatusServiceUnavailable)

		log.Println("After http.Error")

		err := s.reservationRepo.DeleteReservation(ctx, createdReservationID)
		if err != nil {
			log.Printf("Error deleting reservation after circuit breaker error: %v", err)
		}

		return
	}

	s.logger.Println("Code after circuit breaker execution")

	if resultNotification != nil {

		fmt.Println("Received meaningful data:", resultNotification)
	}

	rw.WriteHeader(http.StatusOK)
}

type AccommodationDetails struct {
	ID          string   `json:"id"`
	Name        string   `json:"name"`
	Description string   `json:"description"`
	Images      string   `json:"images"`
	Location    Location `json:"location"`
	Benefits    string   `json:"benefits"`
	MinGuest    int      `json:"minGuest"`
	MaxGuest    int      `json:"maxGuest"`
	OwnerId     string   `json:"ownerId"`
}
type Location struct {
	Country string `json:"country"`
	City    string `json:"city"`
	Street  string `json:"street"`
	Number  int    `json:"number"`
}

func (s *ReservationHandler) CancelReservation(rw http.ResponseWriter, h *http.Request) {
	ctx, span := s.tracer.Start(h.Context(), "ReservationHandler.CancelReservation")
	defer span.End()

	vars := mux.Vars(h)
	reservationID := vars["id"]

	reservation, err := s.reservationRepo.GetReservationByID(ctx, reservationID)
	if err != nil {
		s.logger.Print("Error retrieving reservation: ", err)
		rw.WriteHeader(http.StatusInternalServerError)
		rw.Write([]byte("Error retrieving reservation."))
		return
	}

	s.logger.Print("AccommodationId: ", reservation.AccommodationId)

	// Circuit breaker for accommodation service
	resultAccommodation, breakerErrAccommodation := s.cb.Execute(func() (interface{}, error) {
		accommodationDetailsEndpoint := fmt.Sprintf("http://%s:%s/%s", accommodationServiceHost, accommodationServicePort, reservation.AccommodationId)
		accommodationDetailsRequest, _ := http.NewRequest("GET", accommodationDetailsEndpoint, nil)
		otel.GetTextMapPropagator().Inject(ctx, propagation.HeaderCarrier(accommodationDetailsRequest.Header))
		accommodationDetailsResponse, err := http.DefaultClient.Do(accommodationDetailsRequest)
		if err != nil {
			return nil, fmt.Errorf("Error fetching accommodation details: %v", err)
		}
		defer accommodationDetailsResponse.Body.Close()

		if accommodationDetailsResponse.StatusCode != http.StatusOK {
			return nil, fmt.Errorf("Error fetching accommodation details. Status code: %d", accommodationDetailsResponse.StatusCode)
		}

		body, err := ioutil.ReadAll(accommodationDetailsResponse.Body)
		if err != nil {
			return nil, fmt.Errorf("Error reading accommodation details response: %v", err)
		}

		var accommodationDetails AccommodationDetails
		err = json.Unmarshal(body, &accommodationDetails)
		if err != nil {
			return nil, fmt.Errorf("Error unmarshaling accommodation details JSON: %v", err)
		}

		return &accommodationDetails, nil
	})

	if breakerErrAccommodation != nil {
		log.Printf("Circuit breaker error: %v", breakerErrAccommodation)
		log.Println("Before http.Error")

		rw.WriteHeader(http.StatusServiceUnavailable)

		http.Error(rw, "Error getting accommodation service", http.StatusServiceUnavailable)

		log.Println("After http.Error")

		return
	}

	accommodationDetails := resultAccommodation.(*AccommodationDetails)

	fmt.Println("OwnerId:", accommodationDetails.OwnerId)
	fmt.Println("OwnerId:", accommodationDetails.Name)

	err = s.reservationRepo.CancelReservation(reservationID)
	if err != nil {
		if err.Error() == "Can not cancel reservation. You can only cancel it before it starts." {
			s.logger.Print("Can not cancel reservation. You can only cancel it before it starts. ")
			rw.WriteHeader(http.StatusBadRequest)
			rw.Write([]byte("Can not cancel reservation. You can only cancel it before it starts."))
		} else {
			s.logger.Print("Error cancelling reservation: ", err)
			rw.WriteHeader(http.StatusInternalServerError)
			rw.Write([]byte("Error cancelling reservation."))
		}
		return
	}

	// Circuit breaker for notification service
	resultNotification, breakerErrNotification := s.cb2.Execute(func() (interface{}, error) {

		requestBody := map[string]interface{}{
			"ByGuestId":   reservation.ByUserId,
			"ForHostId":   accommodationDetails.OwnerId,
			"Description": fmt.Sprintf("Guest for period %s canceled reservation for accommodation  %s", reservation.Period, accommodationDetails.Name),
		}

		body, err := json.Marshal(requestBody)
		if err != nil {
			return nil, fmt.Errorf("Error marshaling requestBody details JSON: %v", err)
		}

		notificationServiceEndpoint := fmt.Sprintf("http://%s:%s/", notificationServiceHost, notificationServicePort)
		notificationServiceRequest, _ := http.NewRequest("POST", notificationServiceEndpoint, bytes.NewReader(body))
		otel.GetTextMapPropagator().Inject(ctx, propagation.HeaderCarrier(notificationServiceRequest.Header))
		responseUser, err := http.DefaultClient.Do(notificationServiceRequest)
		if err != nil {
			return nil, fmt.Errorf("Error fetching notification service: %v", err)
		}
		defer responseUser.Body.Close()

		if responseUser.StatusCode != http.StatusOK {
			buf := new(strings.Builder)
			_, _ = io.Copy(buf, responseUser.Body)
			errorMessage := fmt.Sprintf("UserServiceError: %s", buf.String())
			return nil, fmt.Errorf(errorMessage)
		}

		return responseUser, nil
	})

	if breakerErrNotification != nil {
		log.Printf("Circuit breaker error: %v", breakerErrNotification)
		log.Println("Before http.Error")

		rw.WriteHeader(http.StatusServiceUnavailable)

		http.Error(rw, "Error getting notification service", http.StatusServiceUnavailable)

		log.Println("After http.Error")

		return
	}

	s.logger.Println("Code after circuit breaker execution")

	if resultNotification != nil {

		fmt.Println("Received meaningful data:", resultNotification)
	}

<<<<<<< HEAD
	err = s.reservationRepo.CancelReservation(ctx, reservationID)
=======
	/*err = s.reservationRepo.CancelReservation(reservationID)
>>>>>>> a6b1bfab
	if err != nil {
		if err.Error() == "Can not cancel reservation. You can only cancel it before it starts." {
			s.logger.Print("Can not cancel reservation. You can only cancel it before it starts. ")
			rw.WriteHeader(http.StatusBadRequest)
			rw.Write([]byte("Can not cancel reservation. You can only cancel it before it starts."))
		} else {
			s.logger.Print("Error cancelling reservation: ", err)
			rw.WriteHeader(http.StatusInternalServerError)
			rw.Write([]byte("Error cancelling reservation."))
		}
		return
	}*/

	rw.WriteHeader(http.StatusOK)
	s.logger.Print("Reservation cancelled succesfully")

}

func (s *ReservationHandler) GetReservationByUser(rw http.ResponseWriter, h *http.Request) {
	ctx, span := s.tracer.Start(h.Context(), "ReservationHandler.GetReservationByUser")
	defer span.End()

	bearer := h.Header.Get("Authorization")
	if bearer == "" {
		log.Println("Authorization header missing")
		http.Error(rw, "Unauthorized", http.StatusUnauthorized)
		return
	}

	bearerToken := strings.Split(bearer, "Bearer ")
	if len(bearerToken) != 2 {
		log.Println("Malformed Authorization header")
		http.Error(rw, "Unauthorized", http.StatusUnauthorized)
		return
	}

	tokenString := bearerToken[1]
	log.Printf("Token: %s\n", tokenString)

	token, err := jwt.Parse([]byte(tokenString), verifier)
	if err != nil {
		log.Println("Token parsing error:", err)
		http.Error(rw, "Unauthorized", http.StatusUnauthorized)
		return
	}

	claims := authorization.GetMapClaims(token.Bytes())
	log.Printf("Token Claims: %+v\n", claims)
	username := claims["username"]

	// Circuit breaker for user service
	log.Printf("Circuit Breaker: %+v\n", s.cb)
	result, breakerErr := s.cb.Execute(func() (interface{}, error) {
		userID, statusCode, err := s.getUserIDFromUserService(ctx, username)
		return map[string]interface{}{"userID": userID, "statusCode": statusCode, "err": err}, err
	})

	if breakerErr != nil {
		log.Println("Circuit breaker open:", breakerErr)
		http.Error(rw, "Service Unavailable", http.StatusServiceUnavailable)
		return
	}

	resultMap, ok := result.(map[string]interface{})
	if !ok {
		log.Println("Internal server error: Unexpected result type")
		http.Error(rw, "Internal server error", http.StatusInternalServerError)
		return
	}

	userID, ok := resultMap["userID"].(string)
	if !ok {
		log.Println("Internal server error: User ID not found in the response")
		http.Error(rw, "Internal server error", http.StatusInternalServerError)
		return
	}

	statusCode, ok := resultMap["statusCode"].(int)
	if !ok {
		log.Println("Internal server error: Status code not found in the response")
		http.Error(rw, "Internal server error", http.StatusInternalServerError)
		return
	}

	if err, ok := resultMap["err"].(error); ok && err != nil {
		log.Println("Error from user service:", err)
		http.Error(rw, err.Error(), statusCode)
		return
	}

	reservationByUser, err := s.reservationRepo.GetReservationByUser(ctx, userID)
	if err != nil {
		s.logger.Print("Database exception: ", err)
		http.Error(rw, "Error getting reservations", http.StatusInternalServerError)
		return
	}

	if reservationByUser == nil {
		http.Error(rw, "Reservations not found", http.StatusNotFound)
		return
	}

	err = reservationByUser.ToJSON(rw)
	if err != nil {
		http.Error(rw, "Unable to convert to json", http.StatusInternalServerError)
		s.logger.Fatal("Unable to convert to json :", err)
		return
	}
}

func (s *ReservationHandler) getUserIDFromUserService(ctx context.Context, username interface{}) (string, int, error) {
	ctx, span := s.tracer.Start(ctx, "ReservationHandler.getUserIDFromUserService")
	defer span.End()

	userServiceEndpoint := fmt.Sprintf("http://%s:%s/getOne/%s", userServiceHost, userServicePort, username)
	userServiceRequest, _ := http.NewRequest("GET", userServiceEndpoint, nil)
	log.Printf("Host: %s, Port: %s, Username: %s\n", userServiceHost, userServicePort, username)
	otel.GetTextMapPropagator().Inject(ctx, propagation.HeaderCarrier(userServiceRequest.Header))
	response, err := http.DefaultClient.Do(userServiceRequest)
	if err != nil {
		return "", http.StatusInternalServerError, err
	}
	defer response.Body.Close()

	if response.StatusCode != http.StatusOK {
		return "", response.StatusCode, fmt.Errorf("User not found in database")
	}

	var user map[string]interface{}
	if err := json.NewDecoder(response.Body).Decode(&user); err != nil {
		return "", http.StatusInternalServerError, err
	}

	userID, ok := user["id"].(string)
	if !ok {
		return "", http.StatusInternalServerError, fmt.Errorf("User ID not found in the response")
	}

	return userID, http.StatusOK, nil
}

func (s *ReservationHandler) GetReservationByAccommodation(rw http.ResponseWriter, h *http.Request) {
	ctx, span := s.tracer.Start(h.Context(), "ReservationHandler.GetReservationByAccommodation")
	defer span.End()

	vars := mux.Vars(h)
	id := vars["id"]

	reservationByUser, err := s.reservationRepo.GetReservationByAccommodation(ctx, id)
	if err != nil {
		s.logger.Print("Database exception: ", err)
	}

	if reservationByUser == nil {
		return
	}

	err = reservationByUser.ToJSON(rw)
	if err != nil {
		http.Error(rw, "Unable to convert to json", http.StatusInternalServerError)
		s.logger.Fatal("Unable to convert to json :", err)
		return
	}
}

/*func (s *ReservationHandler) GetReservationById(rw http.ResponseWriter, h *http.Request) {
	vars := mux.Vars(h)
	id := vars["id"]

	reservationById, err := s.reservationRepo.GetReservationByID(id)
	if err != nil {
		s.logger.Print("Database exception: ", err)
	}

	if reservationById == nil {
		return
	}

	err = reservationById.ToJSON(rw)
	if err != nil {
		http.Error(rw, "Unable to convert to json", http.StatusInternalServerError)
		s.logger.Fatal("Unable to convert to json :", err)
		return
	}
}*/

func (s *ReservationHandler) CheckReservation(rw http.ResponseWriter, h *http.Request) {
	ctx, span := s.tracer.Start(h.Context(), "ReservationHandler.CheckReservation")
	defer span.End()

	var requestBody struct {
		AccommodationID string   `json:"accommodationId"`
		Available       []string `json:"available"`
	}

	err := json.NewDecoder(h.Body).Decode(&requestBody)
	if err != nil {
		http.Error(rw, "Unable to decode JSON", http.StatusBadRequest)
		s.logger.Println("Error decoding JSON:", err)
		return
	}

	// Pretvori stringove u time.Time
	var available []time.Time
	for _, t := range requestBody.Available {
		parsedTime, err := time.Parse(time.RFC3339, t)
		if err != nil {
			http.Error(rw, "Invalid time format in JSON", http.StatusBadRequest)
			s.logger.Println("Error parsing time:", err)
			return
		}
		available = append(available, parsedTime)
	}
	fmt.Println(available, "Available check reservation")

	exists, err := s.reservationRepo.ReservationExistsForAppointment(ctx, requestBody.AccommodationID, available)
	if err != nil {
		http.Error(rw, "Error checking reservation", http.StatusInternalServerError)
		s.logger.Println("Error checking reservation:", err)
		return
	}

	if exists {
		rw.WriteHeader(http.StatusBadRequest)
	} else {
		rw.WriteHeader(http.StatusOK)
	}
}

func (s *ReservationHandler) CheckHostReservations(rw http.ResponseWriter, h *http.Request) {
	ctx, span := s.tracer.Start(h.Context(), "ReservationHandler.CheckHostReservations")
	defer span.End()

	vars := mux.Vars(h)
	userID := vars["id"]

	authHeader := h.Header.Get("Authorization")
	authToken := extractBearerToken(authHeader)

	if authToken == "" {
		s.logger.Println("Error extracting Bearer token")
		rw.WriteHeader(http.StatusUnauthorized)
		return
	}

	hasReservations, err := s.reservationRepo.HasReservationsForHost(ctx, userID, authToken)
	if err != nil {
		s.logger.Println("Error checking host reservations:", err)
		rw.WriteHeader(http.StatusInternalServerError)
		return
	}

	if err := json.NewEncoder(rw).Encode(hasReservations); err != nil {
		s.logger.Println("Error encoding JSON response:", err)
		rw.WriteHeader(http.StatusInternalServerError)
		return
	}
	rw.WriteHeader(http.StatusOK)
}

func (rh *ReservationHandler) CheckUserPastReservations(w http.ResponseWriter, r *http.Request) {
	ctx, span := rh.tracer.Start(r.Context(), "ReservationHandler.CheckUserPastReservations")
	defer span.End()

	userID := mux.Vars(r)["id"]
	hostID := mux.Vars(r)["hostId"]

	authHeader := r.Header.Get("Authorization")
	authToken := extractBearerToken(authHeader)

	if authToken == "" {
		rh.logger.Println("Error extracting Bearer token")
		w.WriteHeader(http.StatusUnauthorized)
		return
	}

	hasPastReservations, err := rh.reservationRepo.CheckUserPastReservations(ctx, userID, hostID, authToken)
	if err != nil {
		log.Println("Error checking user past reservations:", err)
		http.Error(w, "Internal Server Error", http.StatusInternalServerError)
		return
	}

	log.Println(hasPastReservations)

	w.Header().Set("Content-Type", "application/json")
	w.WriteHeader(http.StatusOK)
	json.NewEncoder(w).Encode(hasPastReservations)
}

func (rh *ReservationHandler) CheckUserPastReservationsInAccommodation(w http.ResponseWriter, r *http.Request) {
	ctx, span := rh.tracer.Start(r.Context(), "ReservationHandler.CheckUserPastReservationsInAccommodation")
	defer span.End()

	userID := mux.Vars(r)["id"]
	accommodationID := mux.Vars(r)["accommodationId"]

	authHeader := r.Header.Get("Authorization")
	authToken := extractBearerToken(authHeader)

	if authToken == "" {
		rh.logger.Println("Error extracting Bearer token")
		w.WriteHeader(http.StatusUnauthorized)
		return
	}

	hasPastReservations, err := rh.reservationRepo.CheckUserPastReservationsInAccommodation(ctx, userID, accommodationID)
	if err != nil {
		log.Println("Error checking user past reservations:", err)
		http.Error(w, "Internal Server Error", http.StatusInternalServerError)
		return
	}

	log.Println(hasPastReservations)

	w.Header().Set("Content-Type", "application/json")
	w.WriteHeader(http.StatusOK)
	json.NewEncoder(w).Encode(hasPastReservations)
}

func extractBearerToken(authHeader string) string {
	parts := strings.Split(authHeader, " ")
	if len(parts) != 2 || parts[0] != "Bearer" {
		return ""
	}

	return parts[1]
}

func (s *ReservationHandler) MiddlewareReservationDeserialization(next http.Handler) http.Handler {
	return http.HandlerFunc(func(rw http.ResponseWriter, h *http.Request) {
		reservations := &data.Reservation{}
		err := reservations.FromJSON(h.Body)
		if err != nil {
			http.Error(rw, "Unable to decode json", http.StatusBadRequest)
			s.logger.Fatal(err)
			return
		}
		ctx := context.WithValue(h.Context(), KeyProduct{}, reservations)
		h = h.WithContext(ctx)
		next.ServeHTTP(rw, h)
	})
}
func CircuitBreaker(name string) *gobreaker.CircuitBreaker {
	return gobreaker.NewCircuitBreaker(
		gobreaker.Settings{
			Name:        name,
			MaxRequests: 1,
			Timeout:     10 * time.Second,
			Interval:    0,
			ReadyToTrip: func(counts gobreaker.Counts) bool {
				return counts.ConsecutiveFailures > 2
			},
			OnStateChange: func(name string, from gobreaker.State, to gobreaker.State) {
				log.Printf("Circuit Breaker '%s' changed from '%s' to '%s'\n", name, from, to)
			},

			IsSuccessful: func(err error) bool {
				if err == nil {
					return true
				}
				errResp, ok := err.(data.ErrResp)
				return ok && errResp.StatusCode >= 400 && errResp.StatusCode < 500
			},
		},
	)
}

func ExtractTraceInfoMiddleware(next http.Handler) http.Handler {
	return http.HandlerFunc(func(w http.ResponseWriter, r *http.Request) {
		ctx := otel.GetTextMapPropagator().Extract(r.Context(), propagation.HeaderCarrier(r.Header))
		next.ServeHTTP(w, r.WithContext(ctx))
	})
}<|MERGE_RESOLUTION|>--- conflicted
+++ resolved
@@ -350,11 +350,7 @@
 		fmt.Println("Received meaningful data:", resultNotification)
 	}
 
-<<<<<<< HEAD
-	err = s.reservationRepo.CancelReservation(ctx, reservationID)
-=======
 	/*err = s.reservationRepo.CancelReservation(reservationID)
->>>>>>> a6b1bfab
 	if err != nil {
 		if err.Error() == "Can not cancel reservation. You can only cancel it before it starts." {
 			s.logger.Print("Can not cancel reservation. You can only cancel it before it starts. ")
