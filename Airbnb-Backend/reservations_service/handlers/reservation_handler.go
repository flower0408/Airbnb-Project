--- conflicted
+++ resolved
@@ -62,30 +62,16 @@
 		createdReservationID string
 	)
 
-<<<<<<< HEAD
 	tokenString, err := extractTokenFromHeader(h)
 	if err != nil {
 		span.SetStatus(codes.Error, "No token found")
 		rw.WriteHeader(http.StatusBadRequest)
 		rw.Write([]byte("No token found"))
-=======
-	authHeader := h.Header.Get("Authorization")
-	authToken := extractBearerToken(authHeader)
-
-	if authToken == "" {
-		span.SetStatus(codes.Error, "Error extracting Bearer token")
-		s.logger.Println("Error extracting Bearer token")
-		rw.WriteHeader(http.StatusUnauthorized)
->>>>>>> 4173c6b7
 		return
 	}
 
 	reservation := h.Context().Value(KeyProduct{}).(*data.Reservation)
-<<<<<<< HEAD
 	createdReservation, err := s.reservationRepo.InsertReservation(ctx, reservation, tokenString)
-=======
-	createdReservation, err := s.reservationRepo.InsertReservation(ctx, reservation, authToken)
->>>>>>> 4173c6b7
 	if err != nil {
 		span.SetStatus(codes.Error, "Error creating reservation")
 		if err.Error() == "Reservation already exists for the specified dates and accommodation." {
@@ -271,16 +257,6 @@
 	vars := mux.Vars(h)
 	reservationID := vars["id"]
 
-	authHeader := h.Header.Get("Authorization")
-	authToken := extractBearerToken(authHeader)
-
-	if authToken == "" {
-		span.SetStatus(codes.Error, "Error extracting Bearer token")
-		s.logger.Println("Error extracting Bearer token")
-		rw.WriteHeader(http.StatusUnauthorized)
-		return
-	}
-
 	reservation, err := s.reservationRepo.GetReservationByID(ctx, reservationID)
 	if err != nil {
 		span.SetStatus(codes.Error, "Error retrieving reservation.")
@@ -340,7 +316,7 @@
 	fmt.Println("OwnerId:", accommodationDetails.OwnerId)
 	fmt.Println("Name:", accommodationDetails.Name)
 
-	err = s.reservationRepo.CancelReservation(ctx, reservationID, authToken)
+	err = s.reservationRepo.CancelReservation(ctx, reservationID, tokenString)
 	if err != nil {
 		span.SetStatus(codes.Error, "Error canceling reservation")
 		if err.Error() == "Can not cancel reservation. You can only cancel it before it starts." {
