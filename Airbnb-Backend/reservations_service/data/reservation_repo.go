package data

import (
	"context"
	"crypto/tls"
	"crypto/x509"
	"encoding/json"
	"errors"
	"fmt"
	"go.mongodb.org/mongo-driver/bson/primitive"
	"go.opentelemetry.io/otel"
	"go.opentelemetry.io/otel/codes"
	"go.opentelemetry.io/otel/propagation"
	"go.opentelemetry.io/otel/trace"
	"io"
	"io/ioutil"
	"log"
	"net/http"
	"os"
	"time"

	// NoSQL: module containing Cassandra api client
	"github.com/gocql/gocql"
)

var (
	reservationServiceHost   = os.Getenv("RESERVATIONS_SERVICE_HOST")
	reservationServicePort   = os.Getenv("RESERVATIONS_SERVICE_PORT")
	accommodationServiceHost = os.Getenv("ACCOMMODATIONS_SERVICE_HOST")
	accommodationServicePort = os.Getenv("ACCOMMODATIONS_SERVICE_PORT")
	usersServiceHost         = os.Getenv("USER_SERVICE_HOST")
	usersServicePort         = os.Getenv("USER_SERVICE_PORT")
)

type ReservationRepo struct {
	session *gocql.Session
	logger  *log.Logger
	client  *http.Client
	tracer  trace.Tracer
}

func NewReservationRepo(tracer trace.Tracer, logger *log.Logger) (*ReservationRepo, error) {

	db := os.Getenv("RESERVATIONS_DB_HOST")

	// Connect to default keyspace
	cluster := gocql.NewCluster(db)
	cluster.Keyspace = "system"
	session, err := cluster.CreateSession()
	if err != nil {
		logger.Println(err)
		return nil, err
	}

	// Create 'reservation' keyspace
	err = session.Query(
		fmt.Sprintf(`CREATE KEYSPACE IF NOT EXISTS %s
					WITH replication = {
						'class' : 'SimpleStrategy',
						'replication_factor' : %d
					}`, "reservation", 1)).Exec()
	if err != nil {
		logger.Println(err)
	}
	session.Close()

	// Connect to reservation keyspace
	cluster.Keyspace = "reservation"
	cluster.Consistency = gocql.One
	session, err = cluster.CreateSession()
	if err != nil {
		logger.Println(err)
		return nil, err
	}

	httpClient := &http.Client{
		Transport: &http.Transport{
			MaxIdleConns:        30,
			MaxIdleConnsPerHost: 30,
			MaxConnsPerHost:     30,
		},
	}

	// Return repository with logger and DB session
	return &ReservationRepo{
		session: session,
		logger:  logger,
		client:  httpClient,
		tracer:  tracer,
	}, nil
}

// Disconnect from database
func (sr *ReservationRepo) CloseSession() {
	sr.session.Close()
}

// Create tables
func (sr *ReservationRepo) CreateTables() {

	err := sr.session.Query(
		fmt.Sprintf(`CREATE TABLE IF NOT EXISTS %s 
					(by_userId text,reservation_id UUID, periodd LIST<TIMESTAMP>, accommodation_id text, price int, canceled boolean,
					PRIMARY KEY ((by_userId), reservation_id)) 
					WITH CLUSTERING ORDER BY (reservation_id ASC)`, "reservation_by_user")).Exec()
	if err != nil {
		sr.logger.Println(err)
	}

	err = sr.session.Query(
		fmt.Sprintf(`CREATE TABLE IF NOT EXISTS %s 
					(by_userId text,reservation_id UUID, periodd LIST<TIMESTAMP>, accommodation_id text, price int, canceled boolean,
					PRIMARY KEY ((accommodation_id), reservation_id)) 
					WITH CLUSTERING ORDER BY (reservation_id ASC)`, "reservation_by_accommodation")).Exec()
	if err != nil {
		sr.logger.Println(err)
	}

}

// cassandra
<<<<<<< HEAD
func (sr *ReservationRepo) InsertReservation(ctx context.Context, reservation *Reservation, token string) (*Reservation, error) {
=======
func (sr *ReservationRepo) InsertReservation(ctx context.Context, reservation *Reservation, authToken string) (*Reservation, error) {
>>>>>>> 4173c6b7
	ctx, span := sr.tracer.Start(ctx, "ReservationRepo.InsertReservation")
	defer span.End()

	exists, err := sr.ReservationExistsForAppointment(ctx, reservation.AccommodationId, reservation.Period)
	if err != nil {
		span.SetStatus(codes.Error, "Error reservation exists for appointment")
		return nil, err
	}
	if exists {
		span.SetStatus(codes.Error, "Reservation already exists for the specified dates and accommodation.")
		return nil, errors.New("Reservation already exists for the specified dates and accommodation.")
	}

	reservationId, _ := gocql.RandomUUID()

	appointments, err := sr.getAppointmentsByAccommodation(ctx, reservation.AccommodationId, token)
	if err != nil {
		span.SetStatus(codes.Error, "Error getting appointments")
		return nil, err
	}

	for _, reservedDate := range reservation.Period {
		dateFound := false

		for _, appointment := range appointments {
			for _, availableDate := range appointment.Available {
				if reservedDate.Equal(availableDate) {
					dateFound = true
					break
				}
			}
		}

		if !dateFound {
			span.SetStatus(codes.Error, "Can not reserve a date that does not exist in appointments.")
			return nil, errors.New("Can not reserve a date that does not exist in appointments.")
		}
	}

	for _, newReservation := range reservation.Period {
		if time.Now().After(newReservation) {
			span.SetStatus(codes.Error, "Error creating reservation. Cannot create reservation in the past.")
			return nil, errors.New("Error creating reservation. Cannot create reservation in the past.")
		}
	}

	var sum int

	for _, appointment := range appointments {
		for _, date := range appointment.Available {
			for _, reservedDate := range reservation.Period {
				if date.Equal(reservedDate) {
					if appointment.PricePerGuest != 0 {
						sum = sum + appointment.PricePerGuest
					} else {
						sum = sum + appointment.PricePerAccommodation
					}

				}
			}
		}
	}

	reservation.Price = sum
	reservation.Canceled = false

	err = sr.session.Query(
		`INSERT INTO reservation_by_user (by_userId, reservation_id, periodd, accommodation_id, price, canceled) 
        VALUES (?, ?, ?, ?, ?, ?)`,
		reservation.ByUserId, reservationId, reservation.Period, reservation.AccommodationId, reservation.Price, reservation.Canceled).Exec()
	if err != nil {
		sr.logger.Println(err)
		return nil, err
	}

	err = sr.session.Query(
		`INSERT INTO reservation_by_accommodation (by_userId, reservation_id, periodd, accommodation_id, price, canceled) 
        VALUES (?, ?, ?, ?, ?, ?)`,
		reservation.ByUserId, reservationId, reservation.Period, reservation.AccommodationId, reservation.Price, reservation.Canceled).Exec()
	if err != nil {
		span.SetStatus(codes.Error, "Error insert reservation")
		sr.logger.Println(err)
		return nil, err
	}

	createdReservation := &Reservation{
		ID:              reservationId,
		ByUserId:        reservation.ByUserId,
		Period:          reservation.Period,
		AccommodationId: reservation.AccommodationId,
		Price:           reservation.Price,
		Canceled:        reservation.Canceled,
	}

	accommodationEndpoint := fmt.Sprintf("http://%s:%s/%s", accommodationServiceHost, accommodationServicePort, reservation.AccommodationId)
	accommodationRequest, err := http.NewRequest("GET", accommodationEndpoint, nil)
	otel.GetTextMapPropagator().Inject(ctx, propagation.HeaderCarrier(accommodationRequest.Header))
	if err != nil {
		span.SetStatus(codes.Error, "Error creating accommodation request")
		fmt.Println("Error creating accommodation request:", err)
		return nil, err
	}

	accommodationRequest.Header.Set("Authorization", "Bearer "+authToken)

	accommodationResponse, err := http.DefaultClient.Do(accommodationRequest)
	if err != nil {
		span.SetStatus(codes.Error, "Error sending accommodation request")
		fmt.Println("Error sending accommodation request:", err)
		return nil, err
	}

	if accommodationResponse.StatusCode != http.StatusOK {
		span.SetStatus(codes.Error, "Accommodation service returned an error")
		fmt.Println("Accommodation service returned an error:", accommodationResponse.Status)
		return nil, errors.New("Accommodation service returned an error")
	}

	type AccommodationResponse struct {
		OwnerID string `json:"ownerId"`
	}

	var response AccommodationResponse

	//err = responseToType(accommodationResponse.Body, accommodations)
	err = json.NewDecoder(accommodationResponse.Body).Decode(&response)
	if err != nil {
		span.SetStatus(codes.Error, "Error decoding accommodation response")
		fmt.Println("Error decoding accommodation response:", err)
		return nil, err
	}

	defer accommodationResponse.Body.Close()

	usersEndpoint := fmt.Sprintf("http://%s:%s/isHighlighted/%s", usersServiceHost, usersServicePort, response.OwnerID)
	usersRequest, err := http.NewRequest("GET", usersEndpoint, nil)
	otel.GetTextMapPropagator().Inject(ctx, propagation.HeaderCarrier(usersRequest.Header))
	if err != nil {
		span.SetStatus(codes.Error, "Error creating users request")
		fmt.Println("Error creating users request:", err)
		return nil, err
	}

	usersRequest.Header.Set("Authorization", "Bearer "+authToken)

	usersResponse, err := http.DefaultClient.Do(usersRequest)
	if err != nil {
		span.SetStatus(codes.Error, "Error sending users request")
		fmt.Println("Error sending users request:", err)
		return nil, err
	}

	if usersResponse.StatusCode != http.StatusOK {
		span.SetStatus(codes.Error, "Users service returned an error")
		fmt.Println("Users service returned an error:", usersResponse.Status)
		return nil, errors.New("Users service returned an error")
	}

	var response2 bool

	err = json.NewDecoder(usersResponse.Body).Decode(&response2)
	if err != nil {
		span.SetStatus(codes.Error, "Error decoding users response")
		fmt.Println("Error decoding users response:", err)
		return nil, err
	}

	defer usersResponse.Body.Close()

	return createdReservation, nil
}

func (sr *ReservationRepo) ReservationExistsForAppointment(ctx context.Context, accommodationID string, available []time.Time) (bool, error) {
	ctx, span := sr.tracer.Start(ctx, "ReservationRepo.ReservationExistsForAppointment")
	defer span.End()

	allReservations, err := sr.GetReservationByAccommodation(ctx, accommodationID)
	if err != nil {
		span.SetStatus(codes.Error, "Error getting reservations")
		return false, err
	}

	for _, reservation := range allReservations {
		for _, date := range reservation.Period {
			for _, availableDate := range available {
				if date.Equal(availableDate) {
					return true, nil
				}
			}
		}
	}

	return false, nil
}

func (sr *ReservationRepo) HasReservationsForHost(ctx context.Context, userID string, authToken string) (bool, error) {
	ctx, span := sr.tracer.Start(ctx, "ReservationRepo.HasReservationsForHost")
	defer span.End()

	accommodationEndpoint := fmt.Sprintf("https://%s:%s/owner/%s", accommodationServiceHost, accommodationServicePort, userID)
	accommodationResponse, err := sr.HTTPSRequestWithouthBody(ctx, authToken, accommodationEndpoint, "GET")
	if err != nil {
		span.SetStatus(codes.Error, "Error sending accommodation request")
		sr.logger.Println("Error sending accommodation request:", err)
		return false, err
	}

	if accommodationResponse.StatusCode != http.StatusOK {
		span.SetStatus(codes.Error, "Accommodation service returned an error")
		sr.logger.Println("Accommodation service returned an error:", accommodationResponse.Status)
		return false, errors.New("Accommodation service returned an error")
	}

	var accommodations []primitive.ObjectID

	err = json.NewDecoder(accommodationResponse.Body).Decode(&accommodations)
	if err != nil {
		span.SetStatus(codes.Error, "Error decoding accommodation response")
		sr.logger.Println("Error decoding accommodation response:", err)
		return false, err
	}

	defer accommodationResponse.Body.Close()
	for _, accommodationID := range accommodations {
		hasReservations, err := sr.HasReservationsForAccommodation(ctx, accommodationID)
		if err != nil {
			span.SetStatus(codes.Error, "Error checking reservations for accommodation")
			sr.logger.Println(err)
			return false, err
		}

		if hasReservations {
			return true, nil
		}
	}

	return false, nil
}

func (sr *ReservationRepo) GetCancelledReservationsByHost(ctx context.Context, userID string, authToken string) (Reservations, error) {
	ctx, span := sr.tracer.Start(ctx, "ReservationRepo.GetCancelledReservationsByHost")
	defer span.End()

	accommodationEndpoint := fmt.Sprintf("http://%s:%s/owner/%s", accommodationServiceHost, accommodationServicePort, userID)
	accommodationRequest, err := http.NewRequest("GET", accommodationEndpoint, nil)
	otel.GetTextMapPropagator().Inject(ctx, propagation.HeaderCarrier(accommodationRequest.Header))
	if err != nil {
		span.SetStatus(codes.Error, "Error creating accommodation request")
		sr.logger.Println("Error creating accommodation request:", err)
		return nil, err
	}

	accommodationRequest.Header.Set("Authorization", "Bearer "+authToken)

	accommodationResponse, err := http.DefaultClient.Do(accommodationRequest)
	if err != nil {
		span.SetStatus(codes.Error, "Error sending accommodation request")
		sr.logger.Println("Error sending accommodation request:", err)
		return nil, err
	}

	if accommodationResponse.StatusCode != http.StatusOK {
		span.SetStatus(codes.Error, "Accommodation service returned an error")
		sr.logger.Println("Accommodation service returned an error:", accommodationResponse.Status)
		return nil, errors.New("Accommodation service returned an error")
	}

	var accommodations []primitive.ObjectID

	//err = responseToType(accommodationResponse.Body, accommodations)
	err = json.NewDecoder(accommodationResponse.Body).Decode(&accommodations)
	if err != nil {
		span.SetStatus(codes.Error, "Error decoding accommodation response")
		sr.logger.Println("Error decoding accommodation response:", err)
		return nil, err
	}

	defer accommodationResponse.Body.Close()

	var cancelledReservations Reservations
	for _, accommodationID := range accommodations {
		reservations, err := sr.GetReservationByAccommodation(ctx, accommodationID.Hex())
		if err != nil {
			span.SetStatus(codes.Error, "Error getting reservations for accommodation")
			sr.logger.Println(err)
			return nil, err
		}

		for _, reservation := range reservations {
			if reservation.Canceled {
				cancelledReservations = append(cancelledReservations, reservation)
			}
		}
	}

	return cancelledReservations, nil
}

func (sr *ReservationRepo) GetAllReservationsByHost(ctx context.Context, userID string, authToken string) (Reservations, error) {
	ctx, span := sr.tracer.Start(ctx, "ReservationRepo.GetCancelledReservationsByHost")
	defer span.End()

	accommodationEndpoint := fmt.Sprintf("http://%s:%s/owner/%s", accommodationServiceHost, accommodationServicePort, userID)
	accommodationRequest, err := http.NewRequest("GET", accommodationEndpoint, nil)
	otel.GetTextMapPropagator().Inject(ctx, propagation.HeaderCarrier(accommodationRequest.Header))
	if err != nil {
		span.SetStatus(codes.Error, "Error creating accommodation request")
		sr.logger.Println("Error creating accommodation request:", err)
		return nil, err
	}

	accommodationRequest.Header.Set("Authorization", "Bearer "+authToken)

	accommodationResponse, err := http.DefaultClient.Do(accommodationRequest)
	if err != nil {
		span.SetStatus(codes.Error, "Error sending accommodation request")
		sr.logger.Println("Error sending accommodation request:", err)
		return nil, err
	}

	if accommodationResponse.StatusCode != http.StatusOK {
		span.SetStatus(codes.Error, "Accommodation service returned an error")
		sr.logger.Println("Accommodation service returned an error:", accommodationResponse.Status)
		return nil, errors.New("Accommodation service returned an error")
	}

	var accommodations []primitive.ObjectID

	//err = responseToType(accommodationResponse.Body, accommodations)
	err = json.NewDecoder(accommodationResponse.Body).Decode(&accommodations)
	if err != nil {
		span.SetStatus(codes.Error, "Error decoding accommodation response")
		sr.logger.Println("Error decoding accommodation response:", err)
		return nil, err
	}

	defer accommodationResponse.Body.Close()

	var reservations Reservations
	for _, accommodationID := range accommodations {
		reservationsByAccommodation, err := sr.GetReservationByAccommodation(ctx, accommodationID.Hex())
		if err != nil {
			span.SetStatus(codes.Error, "Error getting reservations for accommodation")
			sr.logger.Println(err)
			return nil, err
		}

		for _, reservation := range reservationsByAccommodation {
			//if !reservation.Canceled {
			reservations = append(reservations, reservation)
			//}
		}
	}

	return reservations, nil
}

func (sr *ReservationRepo) GetReservationsByHost(ctx context.Context, userID string, authToken string) (Reservations, error) {
	ctx, span := sr.tracer.Start(ctx, "ReservationRepo.GetCancelledReservationsByHost")
	defer span.End()

	accommodationEndpoint := fmt.Sprintf("http://%s:%s/owner/%s", accommodationServiceHost, accommodationServicePort, userID)
	accommodationRequest, err := http.NewRequest("GET", accommodationEndpoint, nil)
	otel.GetTextMapPropagator().Inject(ctx, propagation.HeaderCarrier(accommodationRequest.Header))
	if err != nil {
		span.SetStatus(codes.Error, "Error creating accommodation request")
		sr.logger.Println("Error creating accommodation request:", err)
		return nil, err
	}

	accommodationRequest.Header.Set("Authorization", "Bearer "+authToken)

	accommodationResponse, err := http.DefaultClient.Do(accommodationRequest)
	if err != nil {
		span.SetStatus(codes.Error, "Error sending accommodation request")
		sr.logger.Println("Error sending accommodation request:", err)
		return nil, err
	}

	if accommodationResponse.StatusCode != http.StatusOK {
		span.SetStatus(codes.Error, "Accommodation service returned an error")
		sr.logger.Println("Accommodation service returned an error:", accommodationResponse.Status)
		return nil, errors.New("Accommodation service returned an error")
	}

	var accommodations []primitive.ObjectID

	//err = responseToType(accommodationResponse.Body, accommodations)
	err = json.NewDecoder(accommodationResponse.Body).Decode(&accommodations)
	if err != nil {
		span.SetStatus(codes.Error, "Error decoding accommodation response")
		sr.logger.Println("Error decoding accommodation response:", err)
		return nil, err
	}

	defer accommodationResponse.Body.Close()

	var reservations Reservations
	for _, accommodationID := range accommodations {
		reservationsByAccommodation, err := sr.GetReservationByAccommodation(ctx, accommodationID.Hex())
		if err != nil {
			span.SetStatus(codes.Error, "Error getting reservations for accommodation")
			sr.logger.Println(err)
			return nil, err
		}

		for _, reservation := range reservationsByAccommodation {
			if !reservation.Canceled {
				reservations = append(reservations, reservation)
			}
		}
	}

	return reservations, nil
}

func (sr *ReservationRepo) HasReservationsForAccommodation(ctx context.Context, accommodationID primitive.ObjectID) (bool, error) {
	ctx, span := sr.tracer.Start(ctx, "ReservationRepo.HasReservationsForAccommodation")
	defer span.End()

	scanner := sr.session.Query(
		`SELECT COUNT(*) FROM reservation_by_accommodation WHERE accommodation_id = ?`, accommodationID.Hex()).
		Iter().Scanner()

	var count int
	if scanner.Next() {
		err := scanner.Scan(&count)
		if err != nil {
			span.SetStatus(codes.Error, "Error checking reservations for accommodation")
			sr.logger.Println(err)
			return false, err
		}
	} else {
		return false, nil
	}

	if err := scanner.Err(); err != nil {
		span.SetStatus(codes.Error, "Error checking reservations for accommodation")
		sr.logger.Println(err)
		return false, err
	}
	return count > 0, nil
}

func (sr *ReservationRepo) CheckUserPastReservations(ctx context.Context, userID string, hostID string, token string) (bool, error) {
	ctx, span := sr.tracer.Start(ctx, "ReservationRepo.CheckUserPastReservations")
	defer span.End()

	accommodationEndpoint := fmt.Sprintf("https://%s:%s/owner/%s", accommodationServiceHost, accommodationServicePort, hostID)
	accommodationResponse, err := sr.HTTPSRequestWithouthBody(ctx, token, accommodationEndpoint, "GET")
	if err != nil {
		span.SetStatus(codes.Error, "Error sending accommodation request")
		sr.logger.Println("Error sending accommodation request:", err)
		return false, err
	}

	if accommodationResponse.StatusCode != http.StatusOK {
		span.SetStatus(codes.Error, "Accommodation service returned an error")
		sr.logger.Println("Accommodation service returned an error:", accommodationResponse.Status)
		return false, errors.New("Accommodation service returned an error")
	}

	var accommodations []primitive.ObjectID

	err = json.NewDecoder(accommodationResponse.Body).Decode(&accommodations)
	if err != nil {
		span.SetStatus(codes.Error, "Error decoding accommodation response")
		sr.logger.Println("Error decoding accommodation response:", err)
		return false, err
	}

	defer accommodationResponse.Body.Close()

	reservations, err := sr.GetReservationByUser(ctx, userID)
	if err != nil {
		span.SetStatus(codes.Error, "Error getting reservation by user")
		sr.logger.Println(err)
		return false, err
	}

	currentTime := time.Now()

	for _, reservation := range reservations {
		for _, accommodationId := range accommodations {
			if reservation.AccommodationId == accommodationId.Hex() {
				for _, reservationDate := range reservation.Period {
					if reservationDate.Before(currentTime) {
						return true, nil
					}
				}
			}
		}
	}

	return false, nil
}

func (sr *ReservationRepo) CheckUserPastReservationsInAccommodation(ctx context.Context, userID string, accommodationID string) (bool, error) {
	ctx, span := sr.tracer.Start(ctx, "ReservationRepo.CheckUserPastReservationsInAccommodation")
	defer span.End()

	reservations, err := sr.GetReservationByAccommodation(ctx, accommodationID)
	if err != nil {
		span.SetStatus(codes.Error, "Error getting reservations by accommodation")
		sr.logger.Println(err)
		return false, err
	}

	currentTime := time.Now()

	for _, reservation := range reservations {
		if reservation.ByUserId == userID {
			for _, reservationDate := range reservation.Period {
				if reservationDate.Before(currentTime) {
					return true, nil
				}
			}
		}
	}

	return false, nil
}

func (sr *ReservationRepo) IsCancellationRateBelowThreshold(ctx context.Context, userID string, authToken string) (bool, error) {
	ctx, span := sr.tracer.Start(ctx, "ReservationRepo.IsCancellationRateBelowThreshold")
	defer span.End()

	allReservations, err := sr.GetAllReservationsByHost(ctx, userID, authToken)
	if err != nil {
		span.SetStatus(codes.Error, "Error getting all reservations by host")
		sr.logger.Println(err)
		return false, err
	}

	cancelledReservations, err := sr.GetCancelledReservationsByHost(ctx, userID, authToken)
	if err != nil {
		span.SetStatus(codes.Error, "Error getting cancelled reservations by host")
		sr.logger.Println(err)
		return false, err
	}

	totalReservations := len(allReservations)
	totalCancelledReservations := len(cancelledReservations)

	if totalReservations == 0 {
		sr.logger.Println("Total reservations = 0")
		return false, nil
	}

	cancellationRate := float64(totalCancelledReservations) / float64(totalReservations)

	const threshold = 0.05 // 5%

	return cancellationRate < threshold, nil
}

func (sr *ReservationRepo) HasEnoughCompletedReservations(ctx context.Context, userID string, authToken string) (bool, error) {
	ctx, span := sr.tracer.Start(ctx, "ReservationRepo.HasEnoughCompletedReservations")
	defer span.End()

	allReservations, err := sr.GetReservationsByHost(ctx, userID, authToken)
	if err != nil {
		span.SetStatus(codes.Error, "Error getting all reservations by host")
		sr.logger.Println(err)
		return false, err
	}

	var completedReservations Reservations
	currentTime := time.Now().Truncate(24 * time.Hour)

	for _, reservation := range allReservations {
		allDatesBeforeCurrent := true

		for _, reservationDate := range reservation.Period {
			if !reservationDate.Before(currentTime) {
				allDatesBeforeCurrent = false
				break
			}
		}

		if allDatesBeforeCurrent {
			completedReservations = append(completedReservations, reservation)
		}
	}

	if len(completedReservations) >= 5 {
		return true, nil
	}

	return false, nil
}

func (sr *ReservationRepo) HasReservationsMoreThan50Days(ctx context.Context, userID string, authToken string) (bool, error) {
	ctx, span := sr.tracer.Start(ctx, "ReservationRepo.HasReservationsMoreThan50Days")
	defer span.End()

	allReservations, err := sr.GetReservationsByHost(ctx, userID, authToken)
	if err != nil {
		span.SetStatus(codes.Error, "Error getting all reservations by host")
		sr.logger.Println(err)
		return false, err
	}

	totalDuration := 0
	currentTime := time.Now()

	for _, reservation := range allReservations {
		allDatesBeforeCurrent := true

		for _, reservationDate := range reservation.Period {
			if !reservationDate.Before(currentTime) {
				allDatesBeforeCurrent = false
				break
			}
		}

		if allDatesBeforeCurrent {
			totalDuration += len(reservation.Period)
		}

		//for _, reservationDate := range reservation.Period {
		//	if reservationDate.Before(currentTime) {
		//		totalDuration += int(currentTime.Sub(reservationDate).Hours() / 24)
		//	}
		//}
	}

	return totalDuration > 50, nil
}

func (sr *ReservationRepo) CancelReservation(ctx context.Context, reservationID string, authToken string) error {
	ctx, span := sr.tracer.Start(ctx, "ReservationRepo.CancelReservation")
	defer span.End()

	reservation, err := sr.GetReservationByID(ctx, reservationID)
	if err != nil {
		span.SetStatus(codes.Error, "Error getting reservation by ID")
		sr.logger.Println(err)
		return err
	}

	for _, date := range reservation.Period {
		if time.Now().After(date) || time.Now().Equal(date) {
			span.SetStatus(codes.Error, "Can not cancel reservation. You can only cancel it before it starts.")
			return errors.New("Can not cancel reservation. You can only cancel it before it starts.")
		}
	}

	err = sr.session.Query(
		`UPDATE reservation_by_user SET canceled = true WHERE reservation_id = ? AND by_userid = ?`,
		reservation.ID, reservation.ByUserId).Exec()
	if err != nil {
		span.SetStatus(codes.Error, "Error updating reservation status")
		sr.logger.Println(err)
		return err
	}

	err = sr.session.Query(
		`UPDATE reservation_by_accommodation SET canceled = true WHERE reservation_id = ? AND accommodation_id = ?`,
		reservation.ID, reservation.AccommodationId).Exec()
	if err != nil {
		span.SetStatus(codes.Error, "Error updating reservation status")
		sr.logger.Println(err)
		return err
	}

	accommodationEndpoint := fmt.Sprintf("http://%s:%s/%s", accommodationServiceHost, accommodationServicePort, reservation.AccommodationId)
	accommodationRequest, err := http.NewRequest("GET", accommodationEndpoint, nil)
	otel.GetTextMapPropagator().Inject(ctx, propagation.HeaderCarrier(accommodationRequest.Header))
	if err != nil {
		span.SetStatus(codes.Error, "Error creating accommodation request")
		fmt.Println("Error creating accommodation request:", err)
		return err
	}

	accommodationRequest.Header.Set("Authorization", "Bearer "+authToken)

	accommodationResponse, err := http.DefaultClient.Do(accommodationRequest)
	if err != nil {
		span.SetStatus(codes.Error, "Error sending accommodation request")
		fmt.Println("Error sending accommodation request:", err)
		return err
	}

	if accommodationResponse.StatusCode != http.StatusOK {
		span.SetStatus(codes.Error, "Accommodation service returned an error")
		fmt.Println("Accommodation service returned an error:", accommodationResponse.Status)
		return errors.New("Accommodation service returned an error")
	}

	type AccommodationResponse struct {
		OwnerID string `json:"ownerId"`
	}

	var response AccommodationResponse

	//err = responseToType(accommodationResponse.Body, accommodations)
	err = json.NewDecoder(accommodationResponse.Body).Decode(&response)
	if err != nil {
		span.SetStatus(codes.Error, "Error decoding accommodation response")
		fmt.Println("Error decoding accommodation response:", err)
		return err
	}

	defer accommodationResponse.Body.Close()

	usersEndpoint := fmt.Sprintf("http://%s:%s/isHighlighted/%s", usersServiceHost, usersServicePort, response.OwnerID)
	usersRequest, err := http.NewRequest("GET", usersEndpoint, nil)
	otel.GetTextMapPropagator().Inject(ctx, propagation.HeaderCarrier(usersRequest.Header))
	if err != nil {
		span.SetStatus(codes.Error, "Error creating users request")
		fmt.Println("Error creating users request:", err)
		return err
	}

	usersRequest.Header.Set("Authorization", "Bearer "+authToken)

	usersResponse, err := http.DefaultClient.Do(usersRequest)
	if err != nil {
		span.SetStatus(codes.Error, "Error sending users request")
		fmt.Println("Error sending users request:", err)
		return err
	}

	if usersResponse.StatusCode != http.StatusOK {
		span.SetStatus(codes.Error, "Users service returned an error")
		fmt.Println("Users service returned an error:", usersResponse.Status)
		return errors.New("Users service returned an error")
	}

	var response2 bool

	//err = responseToType(accommodationResponse.Body, accommodations)
	err = json.NewDecoder(usersResponse.Body).Decode(&response2)
	if err != nil {
		span.SetStatus(codes.Error, "Error decoding users response")
		fmt.Println("Error decoding users response:", err)
		return err
	}

	defer usersResponse.Body.Close()
	return nil
}

func (sr *ReservationRepo) CancelReservation2(ctx context.Context, reservationID string) error {
	ctx, span := sr.tracer.Start(ctx, "ReservationRepo.CancelReservation")
	defer span.End()

	reservation, err := sr.GetReservationByID(ctx, reservationID)
	if err != nil {
		span.SetStatus(codes.Error, "Error get reservation by ID")
		sr.logger.Println(err)
		return err
	}

	for _, date := range reservation.Period {
		if time.Now().After(date) || time.Now().Equal(date) {
			span.SetStatus(codes.Error, "Can not cancel reservation. You can only cancel it before it starts.")
			return errors.New("Can not cancel reservation. You can only cancel it before it starts.")
		}
	}

	err = sr.session.Query(
		`DELETE FROM reservation_by_user WHERE reservation_id = ? AND by_userid = ?`,
		reservation.ID, reservation.ByUserId).Exec()
	if err != nil {
		span.SetStatus(codes.Error, "Error canceling reservation")
		sr.logger.Println(err)
		return err
	}
	err = sr.session.Query(
		`DELETE FROM reservation_by_accommodation WHERE reservation_id = ? AND accommodation_id = ?`,
		reservation.ID, reservation.AccommodationId).Exec()
	if err != nil {
		span.SetStatus(codes.Error, "Error canceling reservation")
		sr.logger.Println(err)
		return err
	}

	return nil
}

func (sr *ReservationRepo) DeleteReservation(ctx context.Context, reservationID string) error {
	ctx, span := sr.tracer.Start(ctx, "ReservationRepo.DeleteReservation")
	defer span.End()

	reservation, err := sr.GetReservationByID(ctx, reservationID)
	if err != nil {
		span.SetStatus(codes.Error, "Error getting reservation by ID")
		sr.logger.Println(err)
		return err
	}

	err = sr.session.Query(
		`DELETE FROM reservation_by_user WHERE reservation_id = ? AND by_userid = ?`,
		reservation.ID, reservation.ByUserId).Exec()
	if err != nil {
		span.SetStatus(codes.Error, "Error deleting reservation")
		sr.logger.Println(err)
		return err
	}
	err = sr.session.Query(
		`DELETE FROM reservation_by_accommodation WHERE reservation_id = ? AND accommodation_id = ?`,
		reservation.ID, reservation.AccommodationId).Exec()
	if err != nil {
		span.SetStatus(codes.Error, "Error deleting reservation")
		sr.logger.Println(err)
		return err
	}

	return nil
}

func (sr *ReservationRepo) GetReservationByID(ctx context.Context, reservationID string) (*Reservation, error) {
	ctx, span := sr.tracer.Start(ctx, "ReservationRepo.GetReservationByID")
	defer span.End()

	parsedUUID, err := gocql.ParseUUID(reservationID)
	if err != nil {
		span.SetStatus(codes.Error, "Error parsing UUID")
		fmt.Println("Error parsing UUID:", err, reservationID, " ", parsedUUID)
		return nil, err
	}

	scanner := sr.session.Query(
		`SELECT by_userId, reservation_id, periodd, accommodation_id, price FROM reservation_by_user WHERE reservation_id = ? ALLOW FILTERING`,
		parsedUUID).Iter().Scanner()

	var reservation Reservation
	for scanner.Next() {
		err := scanner.Scan(
			&reservation.ByUserId,
			&reservation.ID,
			&reservation.Period,
			&reservation.AccommodationId,
			&reservation.Price,
		)
		if err != nil {
			span.SetStatus(codes.Error, "Error getting reservation by ID")
			return nil, err
		}
	}

	if err := scanner.Err(); err != nil {
		span.SetStatus(codes.Error, "Error getting reservation by ID")
		sr.logger.Println(err)
		return nil, err
	}

	return &reservation, nil
}

func (sr *ReservationRepo) GetReservationByUser(ctx context.Context, id string) (Reservations, error) {
	ctx, span := sr.tracer.Start(ctx, "ReservationRepo.GetReservationByUser")
	defer span.End()

	scanner := sr.session.Query(`SELECT by_userId, reservation_id, periodd, accommodation_id, price, canceled FROM reservation_by_user WHERE by_userId = ?`, id).Iter().Scanner()

	var reservations Reservations
	for scanner.Next() {
		var r Reservation
		err := scanner.Scan(
			&r.ByUserId,
			&r.ID,
			&r.Period,
			&r.AccommodationId,
			&r.Price,
			&r.Canceled,
		)
		if err != nil {
			span.SetStatus(codes.Error, "Error getting reservation by user")
			sr.logger.Println(err)
			return nil, err
		}

		if !r.Canceled {
			reservations = append(reservations, &r)
		}
	}
	if err := scanner.Err(); err != nil {
		span.SetStatus(codes.Error, "Error getting reservation by user")
		sr.logger.Println(err)
		return nil, err
	}
	return reservations, nil
}

func (sr *ReservationRepo) GetReservationByAccommodation(ctx context.Context, id string) (Reservations, error) {
	ctx, span := sr.tracer.Start(ctx, "ReservationRepo.GetReservationByAccommodation")
	defer span.End()

	scanner := sr.session.Query(`SELECT accommodation_id, reservation_id, periodd, by_userId, price FROM reservation_by_accommodation WHERE accommodation_id = ?`, id).Iter().Scanner()

	var reservations Reservations
	for scanner.Next() {
		var r Reservation
		err := scanner.Scan(
			&r.AccommodationId,
			&r.ID,
			&r.Period,
			&r.ByUserId,
			&r.Price,
		)
		if err != nil {
			span.SetStatus(codes.Error, "Error getting reservation by accommodation")
			sr.logger.Println(err)
			return nil, err
		}

		reservations = append(reservations, &r)
	}
	if err := scanner.Err(); err != nil {
		span.SetStatus(codes.Error, "Error getting reservation by accommodation")
		sr.logger.Println(err)
		return nil, err
	}
	return reservations, nil
}

// NoSQL: Performance issue, we never want to fetch all the data
// (In order to get all student ids we need to contact every partition which are usually located on different servers!)
// Here we are doing it for demonstration purposes (so we can see all student/predmet ids)
func (sr *ReservationRepo) GetDistinctIds(idColumnName string, tableName string) ([]string, error) {
	scanner := sr.session.Query(
		fmt.Sprintf(`SELECT DISTINCT %s FROM %s`, idColumnName, tableName)).
		Iter().Scanner()
	var ids []string
	for scanner.Next() {
		var id string
		err := scanner.Scan(&id)
		if err != nil {
			sr.logger.Println(err)
			return nil, err
		}
		ids = append(ids, id)
	}
	if err := scanner.Err(); err != nil {
		sr.logger.Println(err)
		return nil, err
	}
	return ids, nil
}

func (sr *ReservationRepo) getAppointmentsByAccommodation(ctx context.Context, id string, token string) (Appointments, error) {
	ctx, span := sr.tracer.Start(ctx, "ReservationRepo.GetReservationByAccommodation")
	defer span.End()

	reservationServiceEndpoint := fmt.Sprintf("https://%s:%s/appointmentsByAccommodation/%s", reservationServiceHost, reservationServicePort, id)
	response, _ := sr.HTTPSRequestWithouthBody(ctx, token, reservationServiceEndpoint, "GET")
	if response.StatusCode != 200 {
		if response.StatusCode == 404 {
			span.SetStatus(codes.Error, "Appointments not found")
			return nil, errors.New("Appointments not found")
		}
	}

	var appointments Appointments
	err := responseToType(response.Body, &appointments)
	if err != nil {
		span.SetStatus(codes.Error, "Error getting appointments by accommodation")
		return nil, err
	}

	return appointments, nil
}

func responseToType(response io.ReadCloser, any any) error {
	responseBodyBytes, err := io.ReadAll(response)
	if err != nil {
		log.Printf("err in readAll %s", err.Error())
		return err
	}

	err = json.Unmarshal(responseBodyBytes, &any)
	if err != nil {
		log.Printf("err in Unmarshal %s", err.Error())
		return err
	}

	return nil
}

func (sr *ReservationRepo) HTTPSRequestWithouthBody(ctx context.Context, token string, url string, method string) (*http.Response, error) {
	clientCertPath := "ca-cert.pem"

	clientCaCert, err := ioutil.ReadFile(clientCertPath)
	if err != nil {
		log.Fatal(err)
	}
	caCertPool := x509.NewCertPool()
	caCertPool.AppendCertsFromPEM(clientCaCert)

	tr := http.DefaultTransport.(*http.Transport).Clone()
	tr.TLSClientConfig = &tls.Config{
		RootCAs:    caCertPool,
		MinVersion: tls.VersionTLS12,
		ClientAuth: tls.RequireAndVerifyClientCert,
		CurvePreferences: []tls.CurveID{tls.CurveP521,
			tls.CurveP384, tls.CurveP256},
		PreferServerCipherSuites: true,
		CipherSuites: []uint16{
			tls.TLS_ECDHE_ECDSA_WITH_AES_256_GCM_SHA384,
			tls.TLS_ECDHE_RSA_WITH_AES_256_GCM_SHA384,
			tls.TLS_ECDHE_ECDSA_WITH_CHACHA20_POLY1305,
			tls.TLS_ECDHE_RSA_WITH_CHACHA20_POLY1305,
			tls.TLS_ECDHE_ECDSA_WITH_AES_128_GCM_SHA256,
			tls.TLS_ECDHE_RSA_WITH_AES_128_GCM_SHA256,
		},
	}

	req, err := http.NewRequest(method, url, nil)
	if err != nil {
		return nil, err
	}

	req.Header.Set("Authorization", "Bearer "+token)
	otel.GetTextMapPropagator().Inject(ctx, propagation.HeaderCarrier(req.Header))

	client := &http.Client{Transport: tr}
	resp, err := client.Do(req.WithContext(ctx))
	if err != nil {
		return nil, err
	}

	return resp, nil
}<|MERGE_RESOLUTION|>--- conflicted
+++ resolved
@@ -119,11 +119,7 @@
 }
 
 // cassandra
-<<<<<<< HEAD
 func (sr *ReservationRepo) InsertReservation(ctx context.Context, reservation *Reservation, token string) (*Reservation, error) {
-=======
-func (sr *ReservationRepo) InsertReservation(ctx context.Context, reservation *Reservation, authToken string) (*Reservation, error) {
->>>>>>> 4173c6b7
 	ctx, span := sr.tracer.Start(ctx, "ReservationRepo.InsertReservation")
 	defer span.End()
 
@@ -227,7 +223,7 @@
 		return nil, err
 	}
 
-	accommodationRequest.Header.Set("Authorization", "Bearer "+authToken)
+	accommodationRequest.Header.Set("Authorization", "Bearer "+token)
 
 	accommodationResponse, err := http.DefaultClient.Do(accommodationRequest)
 	if err != nil {
@@ -267,7 +263,7 @@
 		return nil, err
 	}
 
-	usersRequest.Header.Set("Authorization", "Bearer "+authToken)
+	usersRequest.Header.Set("Authorization", "Bearer "+token)
 
 	usersResponse, err := http.DefaultClient.Do(usersRequest)
 	if err != nil {
