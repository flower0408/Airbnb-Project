--- conflicted
+++ resolved
@@ -445,14 +445,11 @@
 
 		next.ServeHTTP(responseWriter, request)
 	})
-<<<<<<< HEAD
-
-=======
+
 }
 func ExtractTraceInfoMiddleware(next http.Handler) http.Handler {
 	return http.HandlerFunc(func(w http.ResponseWriter, r *http.Request) {
 		ctx := otel.GetTextMapPropagator().Extract(r.Context(), propagation.HeaderCarrier(r.Header))
 		next.ServeHTTP(w, r.WithContext(ctx))
 	})
->>>>>>> 6cb921b9
 }